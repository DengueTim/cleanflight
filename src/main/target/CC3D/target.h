/*
 * This file is part of Cleanflight.
 *
 * Cleanflight is free software: you can redistribute it and/or modify
 * it under the terms of the GNU General Public License as published by
 * the Free Software Foundation, either version 3 of the License, or
 * (at your option) any later version.
 *
 * Cleanflight is distributed in the hope that it will be useful,
 * but WITHOUT ANY WARRANTY; without even the implied warranty of
 * MERCHANTABILITY or FITNESS FOR A PARTICULAR PURPOSE.  See the
 * GNU General Public License for more details.
 *
 * You should have received a copy of the GNU General Public License
 * along with Cleanflight.  If not, see <http://www.gnu.org/licenses/>.
 */

#define TARGET_BOARD_IDENTIFIER "CC3D" // CopterControl 3D

#define LED0_GPIO   GPIOB
#define LED0_PIN    Pin_3 // PB3 (LED)
#define LED0_PERIPHERAL RCC_APB2Periph_GPIOB
#define LED0

#define INVERTER_PIN Pin_2 // PB2 (BOOT1) used as inverter select GPIO
#define INVERTER_GPIO GPIOB
#define INVERTER_PERIPHERAL RCC_APB2Periph_GPIOB
#define INVERTER_USART USART1

#define BEEP_GPIO GPIOA
#define BEEP_PIN Pin_15 // PA15 (Beeper)
#define BEEP_PERIPHERAL RCC_APB2Periph_GPIOA

#define MPU6000_CS_GPIO       GPIOA
#define MPU6000_CS_PIN        GPIO_Pin_4
#define MPU6000_SPI_INSTANCE  SPI1

#define M25P16_CS_GPIO        GPIOB
#define M25P16_CS_PIN         GPIO_Pin_12
#define M25P16_SPI_INSTANCE   SPI2

#define USE_FLASHFS
#define USE_FLASH_M25P16

#define USABLE_TIMER_CHANNEL_COUNT 12

#define DEBUG_MPU_DATA_READY_INTERRUPT
#define USE_MPU_DATA_READY_SIGNAL

#define GYRO
#define USE_GYRO_SPI_MPU6000

#define GYRO_MPU6000_ALIGN CW270_DEG

#define ACC
#define USE_ACC_SPI_MPU6000

#define ACC_MPU6000_ALIGN CW270_DEG

// External I2C BARO
#define BARO
#define USE_BARO_MS5611
#define USE_BARO_BMP085

// External I2C MAG
#define MAG
#define USE_MAG_HMC5883

#define INVERTER
#define BEEPER
#define DISPLAY

#define USE_VCP
#define USE_USART1
#define USE_USART3
#define USE_SOFTSERIAL1
#define SERIAL_PORT_COUNT 4

#define SOFTSERIAL_1_TIMER TIM3
#define SOFTSERIAL_1_TIMER_TX_HARDWARE 1 // PWM 2
#define SOFTSERIAL_1_TIMER_RX_HARDWARE 2 // PWM 3

#define USART3_RX_PIN Pin_11
#define USART3_TX_PIN Pin_10
#define USART3_GPIO GPIOB
#define USART3_APB1_PERIPHERALS RCC_APB1Periph_USART3
#define USART3_APB2_PERIPHERALS RCC_APB2Periph_GPIOB

#define USE_SPI
#define USE_SPI_DEVICE_1
#define USE_SPI_DEVICE_2

#define USE_I2C
#define I2C_DEVICE (I2CDEV_2) // Flex port - SCL/PB10, SDA/PB11

#define USE_ADC

#define CURRENT_METER_ADC_GPIO      GPIOB
#define CURRENT_METER_ADC_GPIO_PIN  GPIO_Pin_1
#define CURRENT_METER_ADC_CHANNEL   ADC_Channel_9

#define VBAT_ADC_GPIO               GPIOA
#define VBAT_ADC_GPIO_PIN           GPIO_Pin_0
#define VBAT_ADC_CHANNEL            ADC_Channel_0

#define RSSI_ADC_GPIO               GPIOA
#define RSSI_ADC_GPIO_PIN           GPIO_Pin_1
#define RSSI_ADC_CHANNEL            ADC_Channel_1

#define GPS
#define LED_STRIP
#define LED_STRIP_TIMER TIM3

#define BLACKBOX
#define TELEMETRY
#define SERIAL_RX
#define SONAR
#define USE_SERVOS
#define USE_CLI

<<<<<<< HEAD
=======
#define USE_SERIAL_1WIRE
// How many escs does this board support?
#define ESC_COUNT 6

// FlexPort (pin 21/22, TX/RX respectively):
// Note, FlexPort has 10k pullups on both TX and RX
// JST Pin3 TX - connect to external UART/USB RX
#define S1W_TX_GPIO         GPIOB
#define S1W_TX_PIN          GPIO_Pin_10
// JST Pin4 RX - connect to external UART/USB TX
#define S1W_RX_GPIO         GPIOB
#define S1W_RX_PIN          GPIO_Pin_11

#if defined(OPBL)
// disabled some features for OPBL build due to code size.
#undef AUTOTUNE
#undef DISPLAY
#undef SONAR
#define SKIP_CLI_COMMAND_HELP
#endif

#if defined(OPBL) && defined(USE_SERIAL_1WIRE)
#undef DISPLAY
#endif


>>>>>>> f796f937
#define SPEKTRUM_BIND
// USART3, PB11 (Flexport)
#define BIND_PORT  GPIOB
#define BIND_PIN   Pin_11<|MERGE_RESOLUTION|>--- conflicted
+++ resolved
@@ -118,8 +118,6 @@
 #define USE_SERVOS
 #define USE_CLI
 
-<<<<<<< HEAD
-=======
 #define USE_SERIAL_1WIRE
 // How many escs does this board support?
 #define ESC_COUNT 6
@@ -133,20 +131,6 @@
 #define S1W_RX_GPIO         GPIOB
 #define S1W_RX_PIN          GPIO_Pin_11
 
-#if defined(OPBL)
-// disabled some features for OPBL build due to code size.
-#undef AUTOTUNE
-#undef DISPLAY
-#undef SONAR
-#define SKIP_CLI_COMMAND_HELP
-#endif
-
-#if defined(OPBL) && defined(USE_SERIAL_1WIRE)
-#undef DISPLAY
-#endif
-
-
->>>>>>> f796f937
 #define SPEKTRUM_BIND
 // USART3, PB11 (Flexport)
 #define BIND_PORT  GPIOB
