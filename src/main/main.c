/*
 * This file is part of Cleanflight.
 *
 * Cleanflight is free software: you can redistribute it and/or modify
 * it under the terms of the GNU General Public License as published by
 * the Free Software Foundation, either version 3 of the License, or
 * (at your option) any later version.
 *
 * Cleanflight is distributed in the hope that it will be useful,
 * but WITHOUT ANY WARRANTY; without even the implied warranty of
 * MERCHANTABILITY or FITNESS FOR A PARTICULAR PURPOSE.  See the
 * GNU General Public License for more details.
 *
 * You should have received a copy of the GNU General Public License
 * along with Cleanflight.  If not, see <http://www.gnu.org/licenses/>.
 */

#include <stdbool.h>
#include <stdint.h>
#include <string.h>
#include <math.h>

#include "platform.h"

#include "blackbox/blackbox.h"

#include "common/axis.h"
#include "common/color.h"
#include "common/maths.h"
#include "common/printf.h"

#include "cms/cms.h"

#include "drivers/nvic.h"
#include "drivers/sensor.h"
#include "drivers/system.h"
#include "drivers/dma.h"
#include "drivers/gpio.h"
#include "drivers/io.h"
#include "drivers/light_led.h"
#include "drivers/sound_beeper.h"
#include "drivers/timer.h"
#include "drivers/serial.h"
#include "drivers/serial_softserial.h"
#include "drivers/serial_uart.h"
#include "drivers/accgyro.h"
#include "drivers/compass.h"
#include "drivers/pwm_rx.h"
#include "drivers/pwm_output.h"
#include "drivers/adc.h"
#include "drivers/bus_i2c.h"
#include "drivers/bus_spi.h"
#include "drivers/inverter.h"
#include "drivers/flash_m25p16.h"
#include "drivers/sonar_hcsr04.h"
#include "drivers/sdcard.h"
#include "drivers/usb_io.h"
#include "drivers/transponder_ir.h"
#include "drivers/io.h"
#include "drivers/exti.h"
#include "drivers/vtx_soft_spi_rtc6705.h"

#ifdef USE_BST
#include "bus_bst.h"
#endif

#include "fc/config.h"
#include "fc/fc_tasks.h"
#include "fc/fc_msp.h"
#include "fc/rc_controls.h"
#include "fc/runtime_config.h"

#include "msp/msp_serial.h"

#include "rx/rx.h"
#include "rx/spektrum.h"

#include "io/cms.h"
#include "io/cms_types.h"

#include "io/beeper.h"
#include "io/serial.h"
#include "io/flashfs.h"
#include "io/gps.h"
#include "io/motors.h"
#include "io/servos.h"
#include "io/gimbal.h"
#include "io/ledstrip.h"
#include "io/dashboard.h"
#include "io/asyncfatfs/asyncfatfs.h"
#include "io/serial_cli.h"
#include "io/transponder_ir.h"
#include "io/osd.h"
#include "io/displayport_msp.h"
#include "io/vtx.h"
#include "io/vtx_smartaudio.h"
#include "io/canvas.h"

#include "scheduler/scheduler.h"

#include "sensors/sensors.h"
#include "sensors/sonar.h"
#include "sensors/barometer.h"
#include "sensors/compass.h"
#include "sensors/acceleration.h"
#include "sensors/gyro.h"
#include "sensors/battery.h"
#include "sensors/boardalignment.h"
#include "sensors/initialisation.h"

#include "telemetry/telemetry.h"

#include "flight/pid.h"
#include "flight/imu.h"
#include "flight/mixer.h"
#include "flight/failsafe.h"
#include "flight/navigation.h"

#include "config/config_eeprom.h"
#include "config/config_profile.h"
#include "config/config_master.h"
#include "config/feature.h"

#ifdef USE_HARDWARE_REVISION_DETECTION
#include "hardware_revision.h"
#endif

#include "build/build_config.h"
#include "build/debug.h"

extern uint8_t motorControlEnable;

#ifdef SOFTSERIAL_LOOPBACK
serialPort_t *loopbackPort;
#endif

typedef enum {
    SYSTEM_STATE_INITIALISING   = 0,
    SYSTEM_STATE_CONFIG_LOADED  = (1 << 0),
    SYSTEM_STATE_SENSORS_READY  = (1 << 1),
    SYSTEM_STATE_MOTORS_READY   = (1 << 2),
    SYSTEM_STATE_TRANSPONDER_ENABLED = (1 << 3),
    SYSTEM_STATE_READY          = (1 << 7)
} systemState_e;

static uint8_t systemState = SYSTEM_STATE_INITIALISING;

void init(void)
{
#ifdef USE_HAL_DRIVER
    HAL_Init();
#endif

    printfSupportInit();

    systemInit();

    // initialize IO (needed for all IO operations)
    IOInitGlobal();

#ifdef USE_HARDWARE_REVISION_DETECTION
    detectHardwareRevision();
#endif

    initEEPROM();

    ensureEEPROMContainsValidData();
    readEEPROM();

    systemState |= SYSTEM_STATE_CONFIG_LOADED;

    //i2cSetOverclock(masterConfig.i2c_overclock);

    debugMode = masterConfig.debug_mode;

    // Latch active features to be used for feature() in the remainder of init().
    latchActiveFeatures();

#ifdef ALIENFLIGHTF3
    ledInit(hardwareRevision == AFF3_REV_1 ? false : true);
#else
    ledInit(false);
#endif
    LED2_ON;

#ifdef USE_EXTI
    EXTIInit();
#endif

#if defined(BUTTONS)
    gpio_config_t buttonAGpioConfig = {
        BUTTON_A_PIN,
        Mode_IPU,
        Speed_2MHz
    };
    gpioInit(BUTTON_A_PORT, &buttonAGpioConfig);

    gpio_config_t buttonBGpioConfig = {
        BUTTON_B_PIN,
        Mode_IPU,
        Speed_2MHz
    };
    gpioInit(BUTTON_B_PORT, &buttonBGpioConfig);

    // Check status of bind plug and exit if not active
    delayMicroseconds(10);  // allow GPIO configuration to settle

    if (!isMPUSoftReset()) {
        uint8_t secondsRemaining = 5;
        bool bothButtonsHeld;
        do {
            bothButtonsHeld = !digitalIn(BUTTON_A_PORT, BUTTON_A_PIN) && !digitalIn(BUTTON_B_PORT, BUTTON_B_PIN);
            if (bothButtonsHeld) {
                if (--secondsRemaining == 0) {
                    resetEEPROM();
                    systemReset();
                }
                delay(1000);
                LED0_TOGGLE;
            }
        } while (bothButtonsHeld);
    }
#endif

#ifdef SPEKTRUM_BIND
    if (feature(FEATURE_RX_SERIAL)) {
        switch (masterConfig.rxConfig.serialrx_provider) {
            case SERIALRX_SPEKTRUM1024:
            case SERIALRX_SPEKTRUM2048:
                // Spektrum satellite binding if enabled on startup.
                // Must be called before that 100ms sleep so that we don't lose satellite's binding window after startup.
                // The rest of Spektrum initialization will happen later - via spektrumInit()
                spektrumBind(&masterConfig.rxConfig);
                break;
        }
    }
#endif

    delay(100);

    timerInit();  // timer must be initialized before any channel is allocated

#if defined(AVOID_UART1_FOR_PWM_PPM)
    serialInit(&masterConfig.serialConfig, feature(FEATURE_SOFTSERIAL),
            feature(FEATURE_RX_PPM) || feature(FEATURE_RX_PARALLEL_PWM) ? SERIAL_PORT_USART1 : SERIAL_PORT_NONE);
#elif defined(AVOID_UART2_FOR_PWM_PPM)
    serialInit(&masterConfig.serialConfig, feature(FEATURE_SOFTSERIAL),
            feature(FEATURE_RX_PPM) || feature(FEATURE_RX_PARALLEL_PWM) ? SERIAL_PORT_USART2 : SERIAL_PORT_NONE);
#elif defined(AVOID_UART3_FOR_PWM_PPM)
    serialInit(&masterConfig.serialConfig, feature(FEATURE_SOFTSERIAL),
            feature(FEATURE_RX_PPM) || feature(FEATURE_RX_PARALLEL_PWM) ? SERIAL_PORT_USART3 : SERIAL_PORT_NONE);
#else
    serialInit(&masterConfig.serialConfig, feature(FEATURE_SOFTSERIAL), SERIAL_PORT_NONE);
#endif

    mixerInit(masterConfig.mixerMode, masterConfig.customMotorMixer);
#ifdef USE_SERVOS
    servoMixerInit(masterConfig.customServoMixer);
#endif

    uint16_t idlePulse = masterConfig.motorConfig.mincommand;
    if (feature(FEATURE_3D)) {
        idlePulse = masterConfig.flight3DConfig.neutral3d;
    }

    if (masterConfig.motorConfig.motorPwmProtocol == PWM_TYPE_BRUSHED) {
        featureClear(FEATURE_3D);
        idlePulse = 0; // brushed motors
    }

#ifdef USE_QUAD_MIXER_ONLY
    motorInit(&masterConfig.motorConfig, idlePulse, QUAD_MOTOR_COUNT);
#else
    motorInit(&masterConfig.motorConfig, idlePulse, mixers[masterConfig.mixerMode].motorCount);
#endif

#ifdef USE_SERVOS
    if (isMixerUsingServos()) {
        //pwm_params.useChannelForwarding = feature(FEATURE_CHANNEL_FORWARDING);
        servoInit(&masterConfig.servoConfig);
    }
#endif

#ifndef SKIP_RX_PWM_PPM
    if (feature(FEATURE_RX_PPM)) {
        ppmRxInit(&masterConfig.ppmConfig, masterConfig.motorConfig.motorPwmProtocol);
    } else if (feature(FEATURE_RX_PARALLEL_PWM)) {
        pwmRxInit(&masterConfig.pwmConfig);
    }
    pwmRxSetInputFilteringMode(masterConfig.inputFilteringMode);
#endif

    mixerConfigureOutput();
#ifdef USE_SERVOS
    servoConfigureOutput();
#endif
    systemState |= SYSTEM_STATE_MOTORS_READY;

#ifdef BEEPER
    beeperInit(&masterConfig.beeperConfig);
#endif
/* temp until PGs are implemented. */
#ifdef INVERTER
    initInverter();
#endif

#ifdef USE_BST
    bstInit(BST_DEVICE);
#endif

#ifdef USE_SPI
#ifdef USE_SPI_DEVICE_1
    spiInit(SPIDEV_1);
#endif
#ifdef USE_SPI_DEVICE_2
    spiInit(SPIDEV_2);
#endif
#ifdef USE_SPI_DEVICE_3
#ifdef ALIENFLIGHTF3
    if (hardwareRevision == AFF3_REV_2) {
        spiInit(SPIDEV_3);
    }
#else
    spiInit(SPIDEV_3);
#endif
#endif
#ifdef USE_SPI_DEVICE_4
    spiInit(SPIDEV_4);
#endif
#endif

#ifdef VTX
    vtxInit();
#endif

#ifdef USE_HARDWARE_REVISION_DETECTION
    updateHardwareRevision();
#endif

#if defined(NAZE)
    if (hardwareRevision == NAZE32_SP) {
        serialRemovePort(SERIAL_PORT_SOFTSERIAL2);
    } else  {
        serialRemovePort(SERIAL_PORT_USART3);
    }
#endif

#if defined(SPRACINGF3) && defined(SONAR) && defined(USE_SOFTSERIAL2)
    if (feature(FEATURE_SONAR) && feature(FEATURE_SOFTSERIAL)) {
        serialRemovePort(SERIAL_PORT_SOFTSERIAL2);
    }
#endif

#if defined(SPRACINGF3MINI) || defined(OMNIBUS) || defined(X_RACERSPI)
#if defined(SONAR) && defined(USE_SOFTSERIAL1)
    if (feature(FEATURE_SONAR) && feature(FEATURE_SOFTSERIAL)) {
        serialRemovePort(SERIAL_PORT_SOFTSERIAL1);
    }
#endif
#endif

#ifdef USE_I2C
#if defined(NAZE)
    if (hardwareRevision != NAZE32_SP) {
        i2cInit(I2C_DEVICE);
    } else {
        if (!doesConfigurationUsePort(SERIAL_PORT_USART3)) {
            i2cInit(I2C_DEVICE);
        }
    }
#elif defined(CC3D)
    if (!doesConfigurationUsePort(SERIAL_PORT_USART3)) {
        i2cInit(I2C_DEVICE);
    }
#else
    i2cInit(I2C_DEVICE);
#endif
#endif

#ifdef USE_ADC
    /* these can be removed from features! */
    masterConfig.adcConfig.vbat.enabled = feature(FEATURE_VBAT);
    masterConfig.adcConfig.currentMeter.enabled = feature(FEATURE_CURRENT_METER);
    masterConfig.adcConfig.rssi.enabled = feature(FEATURE_RSSI_ADC);
    adcInit(&masterConfig.adcConfig);
#endif


    initBoardAlignment(&masterConfig.boardAlignment);

#ifdef CMS
    cmsInit();
#endif

#ifdef USE_DASHBOARD
    if (feature(FEATURE_DASHBOARD)) {
        dashboardInit(&masterConfig.rxConfig);
    }
#endif

#ifdef USE_RTC6705
    if (feature(FEATURE_VTX)) {
        rtc6705_soft_spi_init();
        current_vtx_channel = masterConfig.vtx_channel;
        rtc6705_soft_spi_set_channel(vtx_freq[current_vtx_channel]);
        rtc6705_soft_spi_set_rf_power(masterConfig.vtx_power);
    }
#endif

#ifdef OSD
    if (feature(FEATURE_OSD)) {
        osdInit();
    }
#endif

    if (!sensorsAutodetect(&masterConfig.sensorAlignmentConfig,
            masterConfig.acc_hardware,
            masterConfig.mag_hardware,
            masterConfig.baro_hardware,
            masterConfig.mag_declination,
            masterConfig.gyro_lpf,
            masterConfig.gyro_sync_denom)) {
        // if gyro was not detected due to whatever reason, we give up now.
        failureMode(FAILURE_MISSING_ACC);
    }

    systemState |= SYSTEM_STATE_SENSORS_READY;

    LED1_ON;
    LED0_OFF;
    LED2_OFF;

    for (int i = 0; i < 10; i++) {
        LED1_TOGGLE;
        LED0_TOGGLE;
        delay(25);
        if (!(getBeeperOffMask() & (1 << (BEEPER_SYSTEM_INIT - 1)))) BEEP_ON;
        delay(25);
        BEEP_OFF;
    }
    LED0_OFF;
    LED1_OFF;

#ifdef MAG
    if (sensors(SENSOR_MAG))
        compassInit();
#endif

    imuInit();

    mspFcInit();
    mspSerialInit();

<<<<<<< HEAD
#ifdef CANVAS
    if (feature(FEATURE_CANVAS)) {
        canvasInit();
    }
=======
#if defined(USE_MSP_DISPLAYPORT) && defined(CMS)
    cmsDisplayPortRegister(displayPortMspInit());
>>>>>>> 071b14f9
#endif

#ifdef USE_CLI
    cliInit(&masterConfig.serialConfig);
#endif

    failsafeInit(&masterConfig.rxConfig, masterConfig.flight3DConfig.deadband3d_throttle);

    rxInit(&masterConfig.rxConfig, masterConfig.modeActivationConditions);

#ifdef GPS
    if (feature(FEATURE_GPS)) {
        gpsInit(
            &masterConfig.serialConfig,
            &masterConfig.gpsConfig
        );
        navigationInit(
            &masterConfig.gpsProfile,
            &currentProfile->pidProfile
        );
    }
#endif

#ifdef SONAR
    if (feature(FEATURE_SONAR)) {
        sonarInit(&masterConfig.sonarConfig);
    }
#endif

#ifdef LED_STRIP
    ledStripInit(&masterConfig.ledStripConfig);

    if (feature(FEATURE_LED_STRIP)) {
        ledStripEnable();
    }
#endif

#ifdef TELEMETRY
    if (feature(FEATURE_TELEMETRY)) {
        telemetryInit();
    }
#endif

#ifdef USB_CABLE_DETECTION
    usbCableDetectInit();
#endif

#ifdef TRANSPONDER
    if (feature(FEATURE_TRANSPONDER)) {
        transponderInit(masterConfig.transponderData);
        transponderEnable();
        transponderStartRepeating();
        systemState |= SYSTEM_STATE_TRANSPONDER_ENABLED;
    }
#endif

#ifdef USE_FLASHFS
#ifdef NAZE
    if (hardwareRevision == NAZE32_REV5) {
        m25p16_init(IO_TAG_NONE);
    }
#elif defined(USE_FLASH_M25P16)
    m25p16_init(IO_TAG_NONE);
#endif

    flashfsInit();
#endif

#ifdef USE_SDCARD
    if (feature(FEATURE_SDCARD)) {
        sdcardInsertionDetectInit();
        sdcard_init(masterConfig.sdcardConfig.useDma);
        afatfs_init();
    }
#endif

    if (masterConfig.gyro_lpf > 0 && masterConfig.gyro_lpf < 7) {
        masterConfig.pid_process_denom = 1; // When gyro set to 1khz always set pid speed 1:1 to sampling speed
        masterConfig.gyro_sync_denom = 1;
    }

    setTargetPidLooptime((gyro.targetLooptime + LOOPTIME_SUSPEND_TIME) * masterConfig.pid_process_denom); // Initialize pid looptime

#ifdef BLACKBOX
    initBlackbox();
#endif

    if (masterConfig.mixerMode == MIXER_GIMBAL) {
        accSetCalibrationCycles(CALIBRATING_ACC_CYCLES);
    }
    gyroSetCalibrationCycles();
#ifdef BARO
    baroSetCalibrationCycles(CALIBRATING_BARO_CYCLES);
#endif

#ifdef VTX_SMARTAUDIO
    smartAudioInit();
#endif

    // start all timers
    // TODO - not implemented yet
    timerStart();

    ENABLE_STATE(SMALL_ANGLE);
    DISABLE_ARMING_FLAG(PREVENT_ARMING);

#ifdef SOFTSERIAL_LOOPBACK
    // FIXME this is a hack, perhaps add a FUNCTION_LOOPBACK to support it properly
    loopbackPort = (serialPort_t*)&(softSerialPorts[0]);
    if (!loopbackPort->vTable) {
        loopbackPort = openSoftSerial(0, NULL, 19200, SERIAL_NOT_INVERTED);
    }
    serialPrint(loopbackPort, "LOOPBACK\r\n");
#endif

    // Now that everything has powered up the voltage and cell count be determined.

    if (feature(FEATURE_VBAT | FEATURE_CURRENT_METER))
        batteryInit(&masterConfig.batteryConfig);

#ifdef USE_DASHBOARD
    if (feature(FEATURE_DASHBOARD)) {
#ifdef USE_OLED_GPS_DEBUG_PAGE_ONLY
        dashboardShowFixedPage(PAGE_GPS);
#else
        dashboardResetPageCycling();
        dashboardEnablePageCycling();
#endif
    }
#endif

#ifdef CJMCU
    LED2_ON;
#endif

    // Latch active features AGAIN since some may be modified by init().
    latchActiveFeatures();
    motorControlEnable = true;

    fcTasksInit();
    systemState |= SYSTEM_STATE_READY;
}

#ifdef SOFTSERIAL_LOOPBACK
void processLoopback(void) {
    if (loopbackPort) {
        uint8_t bytesWaiting;
        while ((bytesWaiting = serialRxBytesWaiting(loopbackPort))) {
            uint8_t b = serialRead(loopbackPort);
            serialWrite(loopbackPort, b);
        };
    }
}
#else
#define processLoopback()
#endif


void main_step(void)
{
    scheduler();
    processLoopback();
}

#ifndef NOMAIN
int main(void)
{
    init();
    while (true) {
        main_step();
    }
}
#endif

#ifdef DEBUG_HARDFAULTS
//from: https://mcuoneclipse.com/2012/11/24/debugging-hard-faults-on-arm-cortex-m/
/**
 * hard_fault_handler_c:
 * This is called from the HardFault_HandlerAsm with a pointer the Fault stack
 * as the parameter. We can then read the values from the stack and place them
 * into local variables for ease of reading.
 * We then read the various Fault Status and Address Registers to help decode
 * cause of the fault.
 * The function ends with a BKPT instruction to force control back into the debugger
 */
void hard_fault_handler_c(unsigned long *hardfault_args)
{
  volatile unsigned long stacked_r0 ;
  volatile unsigned long stacked_r1 ;
  volatile unsigned long stacked_r2 ;
  volatile unsigned long stacked_r3 ;
  volatile unsigned long stacked_r12 ;
  volatile unsigned long stacked_lr ;
  volatile unsigned long stacked_pc ;
  volatile unsigned long stacked_psr ;
  volatile unsigned long _CFSR ;
  volatile unsigned long _HFSR ;
  volatile unsigned long _DFSR ;
  volatile unsigned long _AFSR ;
  volatile unsigned long _BFAR ;
  volatile unsigned long _MMAR ;

  stacked_r0 = ((unsigned long)hardfault_args[0]) ;
  stacked_r1 = ((unsigned long)hardfault_args[1]) ;
  stacked_r2 = ((unsigned long)hardfault_args[2]) ;
  stacked_r3 = ((unsigned long)hardfault_args[3]) ;
  stacked_r12 = ((unsigned long)hardfault_args[4]) ;
  stacked_lr = ((unsigned long)hardfault_args[5]) ;
  stacked_pc = ((unsigned long)hardfault_args[6]) ;
  stacked_psr = ((unsigned long)hardfault_args[7]) ;

  // Configurable Fault Status Register
  // Consists of MMSR, BFSR and UFSR
  _CFSR = (*((volatile unsigned long *)(0xE000ED28))) ;

  // Hard Fault Status Register
  _HFSR = (*((volatile unsigned long *)(0xE000ED2C))) ;

  // Debug Fault Status Register
  _DFSR = (*((volatile unsigned long *)(0xE000ED30))) ;

  // Auxiliary Fault Status Register
  _AFSR = (*((volatile unsigned long *)(0xE000ED3C))) ;

  // Read the Fault Address Registers. These may not contain valid values.
  // Check BFARVALID/MMARVALID to see if they are valid values
  // MemManage Fault Address Register
  _MMAR = (*((volatile unsigned long *)(0xE000ED34))) ;
  // Bus Fault Address Register
  _BFAR = (*((volatile unsigned long *)(0xE000ED38))) ;

  __asm("BKPT #0\n") ; // Break into the debugger
}

#else
void HardFault_Handler(void)
{
    LED2_ON;

    // fall out of the sky
    uint8_t requiredStateForMotors = SYSTEM_STATE_CONFIG_LOADED | SYSTEM_STATE_MOTORS_READY;
    if ((systemState & requiredStateForMotors) == requiredStateForMotors) {
        stopMotors();
    }
#ifdef TRANSPONDER
    // prevent IR LEDs from burning out.
    uint8_t requiredStateForTransponder = SYSTEM_STATE_CONFIG_LOADED | SYSTEM_STATE_TRANSPONDER_ENABLED;
    if ((systemState & requiredStateForTransponder) == requiredStateForTransponder) {
        transponderIrDisable();
    }
#endif

    LED1_OFF;
    LED0_OFF;

    while (1) {
#ifdef LED2
        delay(50);
        LED2_TOGGLE;
#endif
    }
}
#endif<|MERGE_RESOLUTION|>--- conflicted
+++ resolved
@@ -30,6 +30,7 @@
 #include "common/printf.h"
 
 #include "cms/cms.h"
+#include "cms/cms_types.h"
 
 #include "drivers/nvic.h"
 #include "drivers/sensor.h"
@@ -75,9 +76,6 @@
 #include "rx/rx.h"
 #include "rx/spektrum.h"
 
-#include "io/cms.h"
-#include "io/cms_types.h"
-
 #include "io/beeper.h"
 #include "io/serial.h"
 #include "io/flashfs.h"
@@ -94,7 +92,6 @@
 #include "io/displayport_msp.h"
 #include "io/vtx.h"
 #include "io/vtx_smartaudio.h"
-#include "io/canvas.h"
 
 #include "scheduler/scheduler.h"
 
@@ -451,15 +448,8 @@
     mspFcInit();
     mspSerialInit();
 
-<<<<<<< HEAD
-#ifdef CANVAS
-    if (feature(FEATURE_CANVAS)) {
-        canvasInit();
-    }
-=======
 #if defined(USE_MSP_DISPLAYPORT) && defined(CMS)
     cmsDisplayPortRegister(displayPortMspInit());
->>>>>>> 071b14f9
 #endif
 
 #ifdef USE_CLI
