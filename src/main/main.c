/*
 * This file is part of Cleanflight.
 *
 * Cleanflight is free software: you can redistribute it and/or modify
 * it under the terms of the GNU General Public License as published by
 * the Free Software Foundation, either version 3 of the License, or
 * (at your option) any later version.
 *
 * Cleanflight is distributed in the hope that it will be useful,
 * but WITHOUT ANY WARRANTY; without even the implied warranty of
 * MERCHANTABILITY or FITNESS FOR A PARTICULAR PURPOSE.  See the
 * GNU General Public License for more details.
 *
 * You should have received a copy of the GNU General Public License
 * along with Cleanflight.  If not, see <http://www.gnu.org/licenses/>.
 */

#include <stdbool.h>
#include <stdint.h>
#include <stdlib.h>
#include <string.h>

#include "platform.h"

#include "common/axis.h"
#include "common/color.h"
#include "common/atomic.h"
#include "drivers/nvic.h"

#include "drivers/sensor.h"
#include "drivers/system.h"
#include "drivers/gpio.h"
#include "drivers/light_led.h"
#include "drivers/sound_beeper.h"
#include "drivers/timer.h"
#include "drivers/serial.h"
#include "drivers/serial_softserial.h"
#include "drivers/serial_uart.h"
#include "drivers/accgyro.h"
#include "drivers/compass.h"
#include "drivers/pwm_mapping.h"
#include "drivers/pwm_rx.h"
#include "drivers/adc.h"
#include "drivers/bus_i2c.h"
#include "drivers/bus_spi.h"
#include "drivers/inverter.h"

#include "flight/flight.h"
#include "flight/mixer.h"

#include "io/serial.h"
#include "flight/failsafe.h"
#include "flight/navigation.h"

#include "rx/rx.h"
#include "io/gps.h"
#include "io/escservo.h"
#include "io/rc_controls.h"
#include "io/gimbal.h"
#include "io/ledstrip.h"
#include "io/display.h"
#include "sensors/sensors.h"
#include "sensors/sonar.h"
#include "sensors/barometer.h"
#include "sensors/compass.h"
#include "sensors/acceleration.h"
#include "sensors/gyro.h"
#include "telemetry/telemetry.h"
#include "sensors/battery.h"
#include "sensors/boardalignment.h"
#include "config/runtime_config.h"
#include "config/config.h"
#include "config/config_profile.h"
#include "config/config_master.h"

#ifdef NAZE
#include "target/NAZE/hardware_revision.h"
#endif

#include "build_config.h"

#ifdef DEBUG_SECTION_TIMES
uint32_t sectionTimes[2][4];
#endif
extern uint32_t previousTime;

#ifdef SOFTSERIAL_LOOPBACK
serialPort_t *loopbackPort;
#endif

failsafe_t *failsafe;

void initPrintfSupport(void);
void timerInit(void);
void initTelemetry(void);
void serialInit(serialConfig_t *initialSerialConfig);
failsafe_t* failsafeInit(rxConfig_t *intialRxConfig);
pwmOutputConfiguration_t *pwmInit(drv_pwm_config_t *init);
void mixerInit(mixerMode_e mixerMode, motorMixer_t *customMixers);
void mixerUsePWMOutputConfiguration(pwmOutputConfiguration_t *pwmOutputConfiguration);
void rxInit(rxConfig_t *rxConfig, failsafe_t *failsafe);
void beepcodeInit(failsafe_t *initialFailsafe);
void gpsInit(serialConfig_t *serialConfig, gpsConfig_t *initialGpsConfig);
void navigationInit(gpsProfile_t *initialGpsProfile, pidProfile_t *pidProfile);
bool sensorsAutodetect(sensorAlignmentConfig_t *sensorAlignmentConfig, uint16_t gyroLpf, uint8_t accHardwareToUse, int8_t magHardwareToUse, int16_t magDeclinationFromConfig);
void imuInit(void);
void displayInit(rxConfig_t *intialRxConfig);
void ledStripInit(ledConfig_t *ledConfigsToUse, hsvColor_t *colorsToUse, failsafe_t* failsafeToUse);
void loop(void);
void spektrumBind(rxConfig_t *rxConfig);

#ifdef STM32F303xC
// from system_stm32f30x.c
void SetSysClock(void);
#endif
#ifdef STM32F10X
// from system_stm32f10x.c
void SetSysClock(bool overclock);
#endif

void init(void)
{
    uint8_t i;
    drv_pwm_config_t pwm_params;
    bool sensorsOK = false;

    initPrintfSupport();

    initEEPROM();

    ensureEEPROMContainsValidData();
    readEEPROM();

#ifdef STM32F303
    // start fpu
    SCB->CPACR = (0x3 << (10*2)) | (0x3 << (11*2));
#endif

#ifdef STM32F303xC
    SetSysClock();
#endif
#ifdef STM32F10X
    // Configure the System clock frequency, HCLK, PCLK2 and PCLK1 prescalers
    // Configure the Flash Latency cycles and enable prefetch buffer
    SetSysClock(masterConfig.emf_avoidance);
#endif

#ifdef NAZE
    detectHardwareRevision();
#endif

    systemInit();

#ifdef SPEKTRUM_BIND
    if (feature(FEATURE_RX_SERIAL)) {
        switch (masterConfig.rxConfig.serialrx_provider) {
            case SERIALRX_SPEKTRUM1024:
            case SERIALRX_SPEKTRUM2048:
                // Spektrum satellite binding if enabled on startup.
                // Must be called before that 100ms sleep so that we don't lose satellite's binding window after startup.
                // The rest of Spektrum initialization will happen later - via spektrumInit()
                spektrumBind(&masterConfig.rxConfig);
                break;
        }
    }
#endif

    delay(100);

    timerInit();  // timer must be initialized before any channel is allocated

    ledInit();

#ifdef BEEPER
    beeperConfig_t beeperConfig = {
        .gpioMode = Mode_Out_OD,
        .gpioPin = BEEP_PIN,
        .gpioPort = BEEP_GPIO,
        .gpioPeripheral = BEEP_PERIPHERAL,
        .isInverted = false
    };
#ifdef NAZE
    if (hardwareRevision >= NAZE32_REV5) {
        // naze rev4 and below used opendrain to PNP for buzzer. Rev5 and above use PP to NPN.
        beeperConfig.gpioMode = Mode_Out_PP;
        beeperConfig.isInverted = true;
    }
#endif

    beeperInit(&beeperConfig);
#endif

#ifdef INVERTER
    initInverter();
#endif


#ifdef USE_SPI
    spiInit(SPI1);
    spiInit(SPI2);
#endif

#ifdef NAZE
    updateHardwareRevision();
#endif

#ifdef USE_I2C
#ifdef NAZE
    if (hardwareRevision != NAZE32_SP) {
        i2cInit(I2C_DEVICE);
    }
#else
    // Configure the rest of the stuff
    i2cInit(I2C_DEVICE);
#endif
#endif

#if !defined(SPARKY)
    drv_adc_config_t adc_params;

    adc_params.enableRSSI = feature(FEATURE_RSSI_ADC);
    adc_params.enableCurrentMeter = feature(FEATURE_CURRENT_METER);
    adc_params.enableExternal1 = false;
#ifdef OLIMEXINO
    adc_params.enableExternal1 = true;
#endif
#ifdef NAZE
    // optional ADC5 input on rev.5 hardware
    adc_params.enableExternal1 = (hardwareRevision >= NAZE32_REV5);
#endif

    adcInit(&adc_params);
#endif


    initBoardAlignment(&masterConfig.boardAlignment);

#ifdef DISPLAY
    if (feature(FEATURE_DISPLAY)) {
        displayInit(&masterConfig.rxConfig);
    }
#endif

    // We have these sensors; SENSORS_SET defined in board.h depending on hardware platform
    sensorsSet(SENSORS_SET);
    // drop out any sensors that don't seem to work, init all the others. halt if gyro is dead.
    sensorsOK = sensorsAutodetect(&masterConfig.sensorAlignmentConfig, masterConfig.gyro_lpf, masterConfig.acc_hardware, masterConfig.mag_hardware, currentProfile->mag_declination);

    // if gyro was not detected due to whatever reason, we give up now.
    if (!sensorsOK)
        failureMode(3);

    LED1_ON;
    LED0_OFF;
    for (i = 0; i < 10; i++) {
        LED1_TOGGLE;
        LED0_TOGGLE;
        delay(25);
        BEEP_ON;
        delay(25);
        BEEP_OFF;
    }
    LED0_OFF;
    LED1_OFF;

    imuInit();
    mixerInit(masterConfig.mixerMode, masterConfig.customMixer);

#ifdef MAG
    if (sensors(SENSOR_MAG))
        compassInit();
#endif

    serialInit(&masterConfig.serialConfig);

    memset(&pwm_params, 0, sizeof(pwm_params));
    // when using airplane/wing mixer, servo/motor outputs are remapped
    if (masterConfig.mixerMode == MIXER_AIRPLANE || masterConfig.mixerMode == MIXER_FLYING_WING)
        pwm_params.airplane = true;
    else
        pwm_params.airplane = false;
#if defined(SERIAL_PORT_USART2) && defined(STM32F10X)
    pwm_params.useUART2 = doesConfigurationUsePort(SERIAL_PORT_USART2);
#endif
    pwm_params.useVbat = feature(FEATURE_VBAT);
    pwm_params.useSoftSerial = feature(FEATURE_SOFTSERIAL);
    pwm_params.useParallelPWM = feature(FEATURE_RX_PARALLEL_PWM);
    pwm_params.useRSSIADC = feature(FEATURE_RSSI_ADC);
    pwm_params.useCurrentMeterADC = feature(FEATURE_CURRENT_METER);
    pwm_params.useLEDStrip = feature(FEATURE_LED_STRIP);
    pwm_params.usePPM = feature(FEATURE_RX_PPM);
<<<<<<< HEAD
    pwm_params.useOneshot = feature(FEATURE_ONESHOT125);
=======
    pwm_params.useSerialRx = feature(FEATURE_RX_SERIAL);
>>>>>>> 64c5cda1
    pwm_params.useServos = isMixerUsingServos();
    pwm_params.extraServos = currentProfile->gimbalConfig.gimbal_flags & GIMBAL_FORWARDAUX;
    pwm_params.motorPwmRate = masterConfig.motor_pwm_rate;
    pwm_params.servoPwmRate = masterConfig.servo_pwm_rate;
    pwm_params.idlePulse = PULSE_1MS; // standard PWM for brushless ESC (default, overridden below)
    if (feature(FEATURE_3D))
        pwm_params.idlePulse = masterConfig.flight3DConfig.neutral3d;
    if (pwm_params.motorPwmRate > 500)
        pwm_params.idlePulse = 0; // brushed motors
    pwm_params.servoCenterPulse = masterConfig.rxConfig.midrc;

    pwmRxInit(masterConfig.inputFilteringMode);

    pwmOutputConfiguration_t *pwmOutputConfiguration = pwmInit(&pwm_params);

    mixerUsePWMOutputConfiguration(pwmOutputConfiguration);

    failsafe = failsafeInit(&masterConfig.rxConfig);
    beepcodeInit(failsafe);
    rxInit(&masterConfig.rxConfig, failsafe);

#ifdef GPS
    if (feature(FEATURE_GPS)) {
        gpsInit(
            &masterConfig.serialConfig,
            &masterConfig.gpsConfig
        );
        navigationInit(
            &currentProfile->gpsProfile,
            &currentProfile->pidProfile
        );
    }
#endif

#ifdef SONAR
    if (feature(FEATURE_SONAR)) {
        Sonar_init();
    }
#endif

#ifdef LED_STRIP
    ledStripInit(masterConfig.ledConfigs, masterConfig.colors, failsafe);

    if (feature(FEATURE_LED_STRIP)) {
        ledStripEnable();
    }
#endif

#ifdef TELEMETRY
    if (feature(FEATURE_TELEMETRY))
        initTelemetry();
#endif

    previousTime = micros();

    if (masterConfig.mixerMode == MIXER_GIMBAL) {
        accSetCalibrationCycles(CALIBRATING_ACC_CYCLES);
    }
    gyroSetCalibrationCycles(CALIBRATING_GYRO_CYCLES);
#ifdef BARO
    baroSetCalibrationCycles(CALIBRATING_BARO_CYCLES);
#endif

    // start all timers
    // TODO - not implemented yet
    timerStart();

    ENABLE_STATE(SMALL_ANGLE);
    DISABLE_ARMING_FLAG(PREVENT_ARMING);

#ifdef SOFTSERIAL_LOOPBACK
    // FIXME this is a hack, perhaps add a FUNCTION_LOOPBACK to support it properly
    loopbackPort = (serialPort_t*)&(softSerialPorts[0]);
    if (!loopbackPort->vTable) {
        loopbackPort = openSoftSerial(0, NULL, 19200, SERIAL_NOT_INVERTED);
    }
    serialPrint(loopbackPort, "LOOPBACK\r\n");
#endif

    // Now that everything has powered up the voltage and cell count be determined.

    // Check battery type/voltage
    if (feature(FEATURE_VBAT))
        batteryInit(&masterConfig.batteryConfig);

#ifdef DISPLAY
    if (feature(FEATURE_DISPLAY)) {
#ifdef USE_OLED_GPS_DEBUG_PAGE_ONLY
        displayShowFixedPage(PAGE_GPS);
#else
        displayEnablePageCycling();
#endif
    }
#endif
}

#ifdef SOFTSERIAL_LOOPBACK
void processLoopback(void) {
    if (loopbackPort) {
        uint8_t bytesWaiting;
        while ((bytesWaiting = serialTotalBytesWaiting(loopbackPort))) {
            uint8_t b = serialRead(loopbackPort);
            serialWrite(loopbackPort, b);
        };
    }
}
#else
#define processLoopback()
#endif

int main(void) {
    init();

    while (1) {
        loop();
        processLoopback();
    }
}

void HardFault_Handler(void)
{
    // fall out of the sky
    writeAllMotors(masterConfig.escAndServoConfig.mincommand);
    while (1);
}<|MERGE_RESOLUTION|>--- conflicted
+++ resolved
@@ -289,11 +289,8 @@
     pwm_params.useCurrentMeterADC = feature(FEATURE_CURRENT_METER);
     pwm_params.useLEDStrip = feature(FEATURE_LED_STRIP);
     pwm_params.usePPM = feature(FEATURE_RX_PPM);
-<<<<<<< HEAD
     pwm_params.useOneshot = feature(FEATURE_ONESHOT125);
-=======
     pwm_params.useSerialRx = feature(FEATURE_RX_SERIAL);
->>>>>>> 64c5cda1
     pwm_params.useServos = isMixerUsingServos();
     pwm_params.extraServos = currentProfile->gimbalConfig.gimbal_flags & GIMBAL_FORWARDAUX;
     pwm_params.motorPwmRate = masterConfig.motor_pwm_rate;
