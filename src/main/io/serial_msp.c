/*
 * This file is part of Cleanflight.
 *
 * Cleanflight is free software: you can redistribute it and/or modify
 * it under the terms of the GNU General Public License as published by
 * the Free Software Foundation, either version 3 of the License, or
 * (at your option) any later version.
 *
 * Cleanflight is distributed in the hope that it will be useful,
 * but WITHOUT ANY WARRANTY; without even the implied warranty of
 * MERCHANTABILITY or FITNESS FOR A PARTICULAR PURPOSE.  See the
 * GNU General Public License for more details.
 *
 * You should have received a copy of the GNU General Public License
 * along with Cleanflight.  If not, see <http://www.gnu.org/licenses/>.
 */

#include <stdbool.h>
#include <stdint.h>
#include <stdlib.h>
#include <string.h>
#include <math.h>

#include "build_config.h"
#include "debug.h"
#include "platform.h"

#include "common/axis.h"
#include "common/color.h"
#include "common/maths.h"

#include "drivers/system.h"

#include "drivers/sensor.h"
#include "drivers/accgyro.h"
#include "drivers/compass.h"

#include "drivers/serial.h"
#include "drivers/bus_i2c.h"
#include "drivers/gpio.h"
#include "drivers/timer.h"
#include "drivers/pwm_rx.h"
#include "drivers/gyro_sync.h"
#include "drivers/sdcard.h"
#include "drivers/buf_writer.h"
#include "drivers/max7456.h"
#include "drivers/vtx_soft_spi_rtc6705.h"
#include "rx/rx.h"
#include "rx/msp.h"

#include "io/beeper.h"
#include "io/escservo.h"
#include "io/rc_controls.h"
#include "io/gps.h"
#include "io/gimbal.h"
#include "io/serial.h"
#include "io/ledstrip.h"
#include "io/flashfs.h"
#include "io/transponder_ir.h"
#include "io/asyncfatfs/asyncfatfs.h"
#include "io/osd.h"
#include "io/vtx.h"

#include "telemetry/telemetry.h"

#include "scheduler/scheduler.h"

#include "sensors/boardalignment.h"
#include "sensors/sensors.h"
#include "sensors/battery.h"
#include "sensors/sonar.h"
#include "sensors/acceleration.h"
#include "sensors/barometer.h"
#include "sensors/compass.h"
#include "sensors/gyro.h"

#include "flight/mixer.h"
#include "flight/pid.h"
#include "flight/imu.h"
#include "flight/failsafe.h"
#include "flight/navigation.h"
#include "flight/altitudehold.h"

#include "blackbox/blackbox.h"

#include "mw.h"

#include "config/runtime_config.h"
#include "config/config.h"
#include "config/config_profile.h"
#include "config/config_master.h"

#include "version.h"
#ifdef USE_HARDWARE_REVISION_DETECTION
#include "hardware_revision.h"
#endif

#include "serial_msp.h"

#include "io/serial_4way.h"

static serialPort_t *mspSerialPort;

extern uint16_t cycleTime; // FIXME dependency on mw.c
extern uint16_t rssi; // FIXME dependency on mw.c
extern void resetPidProfile(pidProfile_t *pidProfile);

void setGyroSamplingSpeed(uint16_t looptime) {
    uint16_t gyroSampleRate = 1000;
    uint8_t maxDivider = 1;

    if (looptime != targetLooptime || looptime == 0) {
        if (looptime == 0) looptime = targetLooptime; // needed for pid controller changes
#ifdef STM32F303xC
        if (looptime < 1000) {
            masterConfig.gyro_lpf = 0;
            gyroSampleRate = 125;
            maxDivider = 8;
            masterConfig.pid_process_denom = 1;
            masterConfig.acc_hardware = ACC_DEFAULT;
            masterConfig.baro_hardware = BARO_DEFAULT;
            masterConfig.mag_hardware = MAG_DEFAULT;
            if (looptime < 250) {
                masterConfig.acc_hardware = ACC_NONE;
                masterConfig.baro_hardware = BARO_NONE;
                masterConfig.mag_hardware = MAG_NONE;
                masterConfig.pid_process_denom = 2;
            } else if (looptime < 375) {
                masterConfig.acc_hardware = CONFIG_FASTLOOP_PREFERRED_ACC;
                masterConfig.baro_hardware = BARO_NONE;
                masterConfig.mag_hardware = MAG_NONE;
                masterConfig.pid_process_denom = 2;
            }
            masterConfig.gyro_sync_denom = constrain(looptime / gyroSampleRate, 1, maxDivider);
        } else {
            masterConfig.gyro_lpf = 0;
            masterConfig.gyro_sync_denom = 8;
            masterConfig.acc_hardware = ACC_DEFAULT;
            masterConfig.baro_hardware = BARO_DEFAULT;
            masterConfig.mag_hardware = MAG_DEFAULT;
        }
#else
        if (looptime < 1000) {
            masterConfig.gyro_lpf = 0;
            masterConfig.acc_hardware = ACC_NONE;
            masterConfig.baro_hardware = BARO_NONE;
            masterConfig.mag_hardware = MAG_NONE;
            gyroSampleRate = 125;
            maxDivider = 8;
            masterConfig.pid_process_denom = 1;
            if (currentProfile->pidProfile.pidController == PID_CONTROLLER_LUX_FLOAT) {
                masterConfig.pid_process_denom = 2;
            }
            if (looptime < 250) {
                masterConfig.pid_process_denom = 4;
            } else if (looptime < 375) {
                if (currentProfile->pidProfile.pidController == PID_CONTROLLER_LUX_FLOAT) {
                    masterConfig.pid_process_denom = 3;
                } else {
                    masterConfig.pid_process_denom = 2;
                }
            }
            masterConfig.gyro_sync_denom = constrain(looptime / gyroSampleRate, 1, maxDivider);
        } else {
            masterConfig.gyro_lpf = 0;
            masterConfig.gyro_sync_denom = 8;
            masterConfig.acc_hardware = ACC_DEFAULT;
            masterConfig.baro_hardware = BARO_DEFAULT;
            masterConfig.mag_hardware = MAG_DEFAULT;
            masterConfig.pid_process_denom = 1;
        }
#endif
    }
}

void useRcControlsConfig(modeActivationCondition_t *modeActivationConditions, escAndServoConfig_t *escAndServoConfigToUse, pidProfile_t *pidProfileToUse);

const char * const flightControllerIdentifier = BETAFLIGHT_IDENTIFIER; // 4 UPPER CASE alpha numeric characters that identify the flight controller.

typedef struct box_e {
    const uint8_t boxId;         // see boxId_e
    const char *boxName;            // GUI-readable box name
    const uint8_t permanentId;      //
} box_t;

// FIXME remove ;'s
static const box_t boxes[CHECKBOX_ITEM_COUNT + 1] = {
    { BOXARM, "ARM;", 0 },
    { BOXANGLE, "ANGLE;", 1 },
    { BOXHORIZON, "HORIZON;", 2 },
    { BOXBARO, "BARO;", 3 },
    //{ BOXVARIO, "VARIO;", 4 },
    { BOXMAG, "MAG;", 5 },
    { BOXHEADFREE, "HEADFREE;", 6 },
    { BOXHEADADJ, "HEADADJ;", 7 },
    { BOXCAMSTAB, "CAMSTAB;", 8 },
    { BOXCAMTRIG, "CAMTRIG;", 9 },
    { BOXGPSHOME, "GPS HOME;", 10 },
    { BOXGPSHOLD, "GPS HOLD;", 11 },
    { BOXPASSTHRU, "PASSTHRU;", 12 },
    { BOXBEEPERON, "BEEPER;", 13 },
    { BOXLEDMAX, "LEDMAX;", 14 },
    { BOXLEDLOW, "LEDLOW;", 15 },
    { BOXLLIGHTS, "LLIGHTS;", 16 },
    { BOXCALIB, "CALIB;", 17 },
    { BOXGOV, "GOVERNOR;", 18 },
    { BOXOSD, "OSD SW;", 19 },
    { BOXTELEMETRY, "TELEMETRY;", 20 },
    { BOXGTUNE, "GTUNE;", 21 },
    { BOXSONAR, "SONAR;", 22 },
    { BOXSERVO1, "SERVO1;", 23 },
    { BOXSERVO2, "SERVO2;", 24 },
    { BOXSERVO3, "SERVO3;", 25 },
    { BOXBLACKBOX, "BLACKBOX;", 26 },
    { BOXFAILSAFE, "FAILSAFE;", 27 },
    { BOXAIRMODE, "AIR MODE;", 28 },
    { BOX3DDISABLESWITCH, "DISABLE 3D SWITCH;", 29},
    { CHECKBOX_ITEM_COUNT, NULL, 0xFF }
};

// this is calculated at startup based on enabled features.
static uint8_t activeBoxIds[CHECKBOX_ITEM_COUNT];
// this is the number of filled indexes in above array
static uint8_t activeBoxIdCount = 0;
// from mixer.c
extern int16_t motor_disarmed[MAX_SUPPORTED_MOTORS];

// cause reboot after MSP processing complete
static bool isRebootScheduled = false;

static const char pidnames[] =
    "ROLL;"
    "PITCH;"
    "YAW;"
    "ALT;"
    "Pos;"
    "PosR;"
    "NavR;"
    "LEVEL;"
    "MAG;"
    "VEL;";

typedef enum {
    MSP_SDCARD_STATE_NOT_PRESENT = 0,
    MSP_SDCARD_STATE_FATAL       = 1,
    MSP_SDCARD_STATE_CARD_INIT   = 2,
    MSP_SDCARD_STATE_FS_INIT     = 3,
    MSP_SDCARD_STATE_READY       = 4
} mspSDCardState_e;


STATIC_UNIT_TESTED mspPort_t mspPorts[MAX_MSP_PORT_COUNT];

STATIC_UNIT_TESTED mspPort_t *currentPort;
STATIC_UNIT_TESTED bufWriter_t *writer;

static void serialize8(uint8_t a)
{
    bufWriterAppend(writer, a);
    currentPort->checksum ^= a;
}

static void serialize16(uint16_t a)
{
    serialize8((uint8_t)(a >> 0));
    serialize8((uint8_t)(a >> 8));
}

static void serialize32(uint32_t a)
{
    serialize16((uint16_t)(a >> 0));
    serialize16((uint16_t)(a >> 16));
}

static uint8_t read8(void)
{
    return currentPort->inBuf[currentPort->indRX++] & 0xff;
}

static uint16_t read16(void)
{
    uint16_t t = read8();
    t += (uint16_t)read8() << 8;
    return t;
}

static uint32_t read32(void)
{
    uint32_t t = read16();
    t += (uint32_t)read16() << 16;
    return t;
}

static void headSerialResponse(uint8_t err, uint8_t responseBodySize)
{
    serialBeginWrite(mspSerialPort);
    
    serialize8('$');
    serialize8('M');
    serialize8(err ? '!' : '>');
    currentPort->checksum = 0;               // start calculating a new checksum
    serialize8(responseBodySize);
    serialize8(currentPort->cmdMSP);
}

static void headSerialReply(uint8_t responseBodySize)
{
    headSerialResponse(0, responseBodySize);
}

static void headSerialError(uint8_t responseBodySize)
{
    headSerialResponse(1, responseBodySize);
}

static void tailSerialReply(void)
{
    serialize8(currentPort->checksum);
    serialEndWrite(mspSerialPort);
}

static void s_struct(uint8_t *cb, uint8_t siz)
{
    headSerialReply(siz);
    while (siz--)
        serialize8(*cb++);
}

static void serializeNames(const char *s)
{
    const char *c;
    for (c = s; *c; c++)
        serialize8(*c);
}

static const box_t *findBoxByActiveBoxId(uint8_t activeBoxId)
{
    uint8_t boxIndex;
    const box_t *candidate;
    for (boxIndex = 0; boxIndex < sizeof(boxes) / sizeof(box_t); boxIndex++) {
        candidate = &boxes[boxIndex];
        if (candidate->boxId == activeBoxId) {
            return candidate;
        }
    }
    return NULL;
}

static const box_t *findBoxByPermenantId(uint8_t permenantId)
{
    uint8_t boxIndex;
    const box_t *candidate;
    for (boxIndex = 0; boxIndex < sizeof(boxes) / sizeof(box_t); boxIndex++) {
        candidate = &boxes[boxIndex];
        if (candidate->permanentId == permenantId) {
            return candidate;
        }
    }
    return NULL;
}

static void serializeBoxNamesReply(void)
{
    int i, activeBoxId, j, flag = 1, count = 0, len;
    const box_t *box;

reset:
    // in first run of the loop, we grab total size of junk to be sent
    // then come back and actually send it
    for (i = 0; i < activeBoxIdCount; i++) {
        activeBoxId = activeBoxIds[i];

        box = findBoxByActiveBoxId(activeBoxId);
        if (!box) {
            continue;
        }

        len = strlen(box->boxName);
        if (flag) {
            count += len;
        } else {
            for (j = 0; j < len; j++)
                serialize8(box->boxName[j]);
        }
    }

    if (flag) {
        headSerialReply(count);
        flag = 0;
        goto reset;
    }
}

static void serializeSDCardSummaryReply(void)
{
    headSerialReply(3 + 4 + 4);

#ifdef USE_SDCARD
    uint8_t flags = 1 /* SD card supported */ ;
    uint8_t state = 0;

    serialize8(flags);

    // Merge the card and filesystem states together
    if (!sdcard_isInserted()) {
        state = MSP_SDCARD_STATE_NOT_PRESENT;
    } else if (!sdcard_isFunctional()) {
        state = MSP_SDCARD_STATE_FATAL;
    } else {
        switch (afatfs_getFilesystemState()) {
            case AFATFS_FILESYSTEM_STATE_READY:
                state = MSP_SDCARD_STATE_READY;
            break;
            case AFATFS_FILESYSTEM_STATE_INITIALIZATION:
                if (sdcard_isInitialized()) {
                    state = MSP_SDCARD_STATE_FS_INIT;
                } else {
                    state = MSP_SDCARD_STATE_CARD_INIT;
                }
            break;
            case AFATFS_FILESYSTEM_STATE_FATAL:
            case AFATFS_FILESYSTEM_STATE_UNKNOWN:
                state = MSP_SDCARD_STATE_FATAL;
            break;
        }
    }

    serialize8(state);
    serialize8(afatfs_getLastError());
    // Write free space and total space in kilobytes
    serialize32(afatfs_getContiguousFreeSpace() / 1024);
    serialize32(sdcard_getMetadata()->numBlocks / 2); // Block size is half a kilobyte
#else
    serialize8(0);
    serialize8(0);
    serialize8(0);
    serialize32(0);
    serialize32(0);
#endif
}

static void serializeDataflashSummaryReply(void)
{
    headSerialReply(1 + 3 * 4);
#ifdef USE_FLASHFS
    const flashGeometry_t *geometry = flashfsGetGeometry();
    uint8_t flags = (flashfsIsReady() ? 1 : 0) | 2 /* FlashFS is supported */;

    serialize8(flags);
    serialize32(geometry->sectors);
    serialize32(geometry->totalSize);
    serialize32(flashfsGetOffset()); // Effectively the current number of bytes stored on the volume
#else
    serialize8(0); // FlashFS is neither ready nor supported
    serialize32(0);
    serialize32(0);
    serialize32(0);
#endif
}

#ifdef USE_FLASHFS
static void serializeDataflashReadReply(uint32_t address, uint8_t size)
{
    uint8_t buffer[128];
    int bytesRead;

    if (size > sizeof(buffer)) {
        size = sizeof(buffer);
    }

    headSerialReply(4 + size);

    serialize32(address);

    // bytesRead will be lower than that requested if we reach end of volume
    bytesRead = flashfsReadAbs(address, buffer, size);

    for (int i = 0; i < bytesRead; i++) {
        serialize8(buffer[i]);
    }
}
#endif

static void resetMspPort(mspPort_t *mspPortToReset, serialPort_t *serialPort)
{
    memset(mspPortToReset, 0, sizeof(mspPort_t));

    mspPortToReset->port = serialPort;
}

void mspAllocateSerialPorts(serialConfig_t *serialConfig)
{
    UNUSED(serialConfig);

    serialPort_t *serialPort;

    uint8_t portIndex = 0;

    serialPortConfig_t *portConfig = findSerialPortConfig(FUNCTION_MSP);

    while (portConfig && portIndex < MAX_MSP_PORT_COUNT) {
        mspPort_t *mspPort = &mspPorts[portIndex];
        if (mspPort->port) {
            portIndex++;
            continue;
        }

        serialPort = openSerialPort(portConfig->identifier, FUNCTION_MSP, NULL, baudRates[portConfig->msp_baudrateIndex], MODE_RXTX, SERIAL_NOT_INVERTED);
        if (serialPort) {
            resetMspPort(mspPort, serialPort);
            portIndex++;
        }

        portConfig = findNextSerialPortConfig(FUNCTION_MSP);
    }
}

void mspReleasePortIfAllocated(serialPort_t *serialPort)
{
    uint8_t portIndex;
    for (portIndex = 0; portIndex < MAX_MSP_PORT_COUNT; portIndex++) {
        mspPort_t *candidateMspPort = &mspPorts[portIndex];
        if (candidateMspPort->port == serialPort) {
            closeSerialPort(serialPort);
            memset(candidateMspPort, 0, sizeof(mspPort_t));
        }
    }
}

void mspInit(serialConfig_t *serialConfig)
{
    // calculate used boxes based on features and fill availableBoxes[] array
    memset(activeBoxIds, 0xFF, sizeof(activeBoxIds));

    activeBoxIdCount = 0;
    activeBoxIds[activeBoxIdCount++] = BOXARM;

    if (sensors(SENSOR_ACC)) {
        activeBoxIds[activeBoxIdCount++] = BOXANGLE;
        activeBoxIds[activeBoxIdCount++] = BOXHORIZON;
    }

    if (!feature(FEATURE_AIRMODE)) activeBoxIds[activeBoxIdCount++] = BOXAIRMODE;
    activeBoxIds[activeBoxIdCount++] = BOX3DDISABLESWITCH;

    if (sensors(SENSOR_BARO)) {
        activeBoxIds[activeBoxIdCount++] = BOXBARO;
    }

    if (sensors(SENSOR_ACC) || sensors(SENSOR_MAG)) {
        activeBoxIds[activeBoxIdCount++] = BOXMAG;
        activeBoxIds[activeBoxIdCount++] = BOXHEADFREE;
        activeBoxIds[activeBoxIdCount++] = BOXHEADADJ;
    }

    if (feature(FEATURE_SERVO_TILT))
        activeBoxIds[activeBoxIdCount++] = BOXCAMSTAB;

#ifdef GPS
    if (feature(FEATURE_GPS)) {
        activeBoxIds[activeBoxIdCount++] = BOXGPSHOME;
        activeBoxIds[activeBoxIdCount++] = BOXGPSHOLD;
    }
#endif

    if (masterConfig.mixerMode == MIXER_FLYING_WING || masterConfig.mixerMode == MIXER_AIRPLANE)
        activeBoxIds[activeBoxIdCount++] = BOXPASSTHRU;

    activeBoxIds[activeBoxIdCount++] = BOXBEEPERON;

#ifdef LED_STRIP
    if (feature(FEATURE_LED_STRIP)) {
        activeBoxIds[activeBoxIdCount++] = BOXLEDLOW;
    }
#endif

    if (feature(FEATURE_INFLIGHT_ACC_CAL))
        activeBoxIds[activeBoxIdCount++] = BOXCALIB;

    activeBoxIds[activeBoxIdCount++] = BOXOSD;

    if (feature(FEATURE_TELEMETRY) && masterConfig.telemetryConfig.telemetry_switch)
        activeBoxIds[activeBoxIdCount++] = BOXTELEMETRY;

    if (feature(FEATURE_SONAR)){
        activeBoxIds[activeBoxIdCount++] = BOXSONAR;
    }

#ifdef USE_SERVOS
    if (masterConfig.mixerMode == MIXER_CUSTOM_AIRPLANE) {
        activeBoxIds[activeBoxIdCount++] = BOXSERVO1;
        activeBoxIds[activeBoxIdCount++] = BOXSERVO2;
        activeBoxIds[activeBoxIdCount++] = BOXSERVO3;
    }
#endif

#ifdef BLACKBOX
    if (feature(FEATURE_BLACKBOX)){
        activeBoxIds[activeBoxIdCount++] = BOXBLACKBOX;
    }
#endif

    if (feature(FEATURE_FAILSAFE)){
        activeBoxIds[activeBoxIdCount++] = BOXFAILSAFE;
    }

#ifdef GTUNE
    activeBoxIds[activeBoxIdCount++] = BOXGTUNE;
#endif

    memset(mspPorts, 0x00, sizeof(mspPorts));
    mspAllocateSerialPorts(serialConfig);
}

#define IS_ENABLED(mask) (mask == 0 ? 0 : 1)

static uint32_t packFlightModeFlags(void)
{
    uint32_t i, junk, tmp;

    // Serialize the flags in the order we delivered them, ignoring BOXNAMES and BOXINDEXES
    // Requires new Multiwii protocol version to fix
    // It would be preferable to setting the enabled bits based on BOXINDEX.
    junk = 0;
    tmp = IS_ENABLED(FLIGHT_MODE(ANGLE_MODE)) << BOXANGLE |
        IS_ENABLED(FLIGHT_MODE(HORIZON_MODE)) << BOXHORIZON |
        IS_ENABLED(FLIGHT_MODE(BARO_MODE)) << BOXBARO |
        IS_ENABLED(FLIGHT_MODE(MAG_MODE)) << BOXMAG |
        IS_ENABLED(FLIGHT_MODE(HEADFREE_MODE)) << BOXHEADFREE |
        IS_ENABLED(IS_RC_MODE_ACTIVE(BOXHEADADJ)) << BOXHEADADJ |
        IS_ENABLED(IS_RC_MODE_ACTIVE(BOXCAMSTAB)) << BOXCAMSTAB |
        IS_ENABLED(IS_RC_MODE_ACTIVE(BOXCAMTRIG)) << BOXCAMTRIG |
        IS_ENABLED(FLIGHT_MODE(GPS_HOME_MODE)) << BOXGPSHOME |
        IS_ENABLED(FLIGHT_MODE(GPS_HOLD_MODE)) << BOXGPSHOLD |
        IS_ENABLED(FLIGHT_MODE(PASSTHRU_MODE)) << BOXPASSTHRU |
        IS_ENABLED(IS_RC_MODE_ACTIVE(BOXBEEPERON)) << BOXBEEPERON |
        IS_ENABLED(IS_RC_MODE_ACTIVE(BOXLEDMAX)) << BOXLEDMAX |
        IS_ENABLED(IS_RC_MODE_ACTIVE(BOXLEDLOW)) << BOXLEDLOW |
        IS_ENABLED(IS_RC_MODE_ACTIVE(BOXLLIGHTS)) << BOXLLIGHTS |
        IS_ENABLED(IS_RC_MODE_ACTIVE(BOXCALIB)) << BOXCALIB |
        IS_ENABLED(IS_RC_MODE_ACTIVE(BOXGOV)) << BOXGOV |
        IS_ENABLED(IS_RC_MODE_ACTIVE(BOXOSD)) << BOXOSD |
        IS_ENABLED(IS_RC_MODE_ACTIVE(BOXTELEMETRY)) << BOXTELEMETRY |
        IS_ENABLED(IS_RC_MODE_ACTIVE(BOXGTUNE)) << BOXGTUNE |
        IS_ENABLED(FLIGHT_MODE(SONAR_MODE)) << BOXSONAR |
        IS_ENABLED(ARMING_FLAG(ARMED)) << BOXARM |
        IS_ENABLED(IS_RC_MODE_ACTIVE(BOXBLACKBOX)) << BOXBLACKBOX |
        IS_ENABLED(FLIGHT_MODE(FAILSAFE_MODE)) << BOXFAILSAFE |
        IS_ENABLED(IS_RC_MODE_ACTIVE(BOXAIRMODE)) << BOXAIRMODE;

    for (i = 0; i < activeBoxIdCount; i++) {
        int flag = (tmp & (1 << activeBoxIds[i]));
        if (flag)
            junk |= 1 << i;
    }

    return junk;
}

static bool processOutCommand(uint8_t cmdMSP)
{
    uint32_t i;

#ifdef GPS
    uint8_t wp_no;
    int32_t lat = 0, lon = 0;
#endif

    switch (cmdMSP) {
    case MSP_API_VERSION:
        headSerialReply(
            1 + // protocol version length
            API_VERSION_LENGTH
        );
        serialize8(MSP_PROTOCOL_VERSION);

        serialize8(API_VERSION_MAJOR);
        serialize8(API_VERSION_MINOR);
        break;

    case MSP_FC_VARIANT:
        headSerialReply(FLIGHT_CONTROLLER_IDENTIFIER_LENGTH);

        for (i = 0; i < FLIGHT_CONTROLLER_IDENTIFIER_LENGTH; i++) {
            serialize8(flightControllerIdentifier[i]);
        }
        break;

    case MSP_FC_VERSION:
        headSerialReply(FLIGHT_CONTROLLER_VERSION_LENGTH);

        serialize8(FC_VERSION_MAJOR);
        serialize8(FC_VERSION_MINOR);
        serialize8(FC_VERSION_PATCH_LEVEL);
        break;

    case MSP_BOARD_INFO:
        headSerialReply(
            BOARD_IDENTIFIER_LENGTH +
            BOARD_HARDWARE_REVISION_LENGTH
        );
        for (i = 0; i < BOARD_IDENTIFIER_LENGTH; i++) {
            serialize8(boardIdentifier[i]);
        }
#ifdef USE_HARDWARE_REVISION_DETECTION
        serialize16(hardwareRevision);
#else
        serialize16(0); // No other build targets currently have hardware revision detection.
#endif
        break;

    case MSP_BUILD_INFO:
        headSerialReply(
                BUILD_DATE_LENGTH +
                BUILD_TIME_LENGTH +
                GIT_SHORT_REVISION_LENGTH
        );

        for (i = 0; i < BUILD_DATE_LENGTH; i++) {
            serialize8(buildDate[i]);
        }
        for (i = 0; i < BUILD_TIME_LENGTH; i++) {
            serialize8(buildTime[i]);
        }

        for (i = 0; i < GIT_SHORT_REVISION_LENGTH; i++) {
            serialize8(shortGitRevision[i]);
        }
        break;

    // DEPRECATED - Use MSP_API_VERSION
    case MSP_IDENT:
        headSerialReply(7);
        serialize8(MW_VERSION);
        serialize8(masterConfig.mixerMode);
        serialize8(MSP_PROTOCOL_VERSION);
        serialize32(CAP_DYNBALANCE); // "capability"
        break;

    case MSP_STATUS_EX:
        headSerialReply(12);
        serialize16(cycleTime);
#ifdef USE_I2C
        serialize16(i2cGetErrorCounter());
#else
        serialize16(0);
#endif
        serialize16(sensors(SENSOR_ACC) | sensors(SENSOR_BARO) << 1 | sensors(SENSOR_MAG) << 2 | sensors(SENSOR_GPS) << 3 | sensors(SENSOR_SONAR) << 4);
        serialize32(packFlightModeFlags());
        serialize8(masterConfig.current_profile_index);
        //serialize16(averageSystemLoadPercent);
        break;

    case MSP_STATUS:
        headSerialReply(11);
        serialize16(cycleTime);
#ifdef USE_I2C
        serialize16(i2cGetErrorCounter());
#else
        serialize16(0);
#endif
        serialize16(sensors(SENSOR_ACC) | sensors(SENSOR_BARO) << 1 | sensors(SENSOR_MAG) << 2 | sensors(SENSOR_GPS) << 3 | sensors(SENSOR_SONAR) << 4);
        serialize32(packFlightModeFlags());
        serialize8(masterConfig.current_profile_index);
        break;
    case MSP_RAW_IMU:
        headSerialReply(18);

        // Hack scale due to choice of units for sensor data in multiwii
        uint8_t scale = (acc.acc_1G > 1024) ? 8 : 1;

        for (i = 0; i < 3; i++)
            serialize16(accSmooth[i] / scale);
        for (i = 0; i < 3; i++)
            serialize16(gyroADC[i]);
        for (i = 0; i < 3; i++)
            serialize16(magADC[i]);
        break;
#ifdef USE_SERVOS
    case MSP_SERVO:
        s_struct((uint8_t *)&servo, MAX_SUPPORTED_SERVOS * 2);
        break;
    case MSP_SERVO_CONFIGURATIONS:
        headSerialReply(MAX_SUPPORTED_SERVOS * sizeof(servoParam_t));
        for (i = 0; i < MAX_SUPPORTED_SERVOS; i++) {
            serialize16(masterConfig.servoConf[i].min);
            serialize16(masterConfig.servoConf[i].max);
            serialize16(masterConfig.servoConf[i].middle);
            serialize8(masterConfig.servoConf[i].rate);
            serialize8(masterConfig.servoConf[i].angleAtMin);
            serialize8(masterConfig.servoConf[i].angleAtMax);
            serialize8(masterConfig.servoConf[i].forwardFromChannel);
            serialize32(masterConfig.servoConf[i].reversedSources);
        }
        break;
    case MSP_SERVO_MIX_RULES:
        headSerialReply(MAX_SERVO_RULES * sizeof(servoMixer_t));
        for (i = 0; i < MAX_SERVO_RULES; i++) {
            serialize8(masterConfig.customServoMixer[i].targetChannel);
            serialize8(masterConfig.customServoMixer[i].inputSource);
            serialize8(masterConfig.customServoMixer[i].rate);
            serialize8(masterConfig.customServoMixer[i].speed);
            serialize8(masterConfig.customServoMixer[i].min);
            serialize8(masterConfig.customServoMixer[i].max);
            serialize8(masterConfig.customServoMixer[i].box);
        }
        break;
#endif
    case MSP_MOTOR:
        s_struct((uint8_t *)motor, 16);
        break;
    case MSP_RC:
        headSerialReply(2 * rxRuntimeConfig.channelCount);
        for (i = 0; i < rxRuntimeConfig.channelCount; i++)
            serialize16(rcData[i]);
        break;
    case MSP_ATTITUDE:
        headSerialReply(6);
        serialize16(attitude.values.roll);
        serialize16(attitude.values.pitch);
        serialize16(DECIDEGREES_TO_DEGREES(attitude.values.yaw));
        break;
    case MSP_ALTITUDE:
        headSerialReply(6);
#if defined(BARO) || defined(SONAR)
        serialize32(altitudeHoldGetEstimatedAltitude());
#else
        serialize32(0);
#endif
        serialize16(vario);
        break;
    case MSP_SONAR_ALTITUDE:
        headSerialReply(4);
#if defined(SONAR)
        serialize32(sonarGetLatestAltitude());
#else
        serialize32(0);
#endif
        break;
    case MSP_ANALOG:
        headSerialReply(7);
        serialize8((uint8_t)constrain(vbat, 0, 255));
        serialize16((uint16_t)constrain(mAhDrawn, 0, 0xFFFF)); // milliamp hours drawn from battery
        serialize16(rssi);
        if(masterConfig.batteryConfig.multiwiiCurrentMeterOutput) {
            serialize16((uint16_t)constrain(amperage * 10, 0, 0xFFFF)); // send amperage in 0.001 A steps. Negative range is truncated to zero
        } else
            serialize16((int16_t)constrain(amperage, -0x8000, 0x7FFF)); // send amperage in 0.01 A steps, range is -320A to 320A
        break;
    case MSP_ARMING_CONFIG:
        headSerialReply(2);
        serialize8(masterConfig.auto_disarm_delay);
        serialize8(masterConfig.disarm_kill_switch);
        break;
    case MSP_LOOP_TIME:
        headSerialReply(2);
        serialize16((uint16_t)targetLooptime);
        break;
    case MSP_RC_TUNING:
        headSerialReply(11);
        serialize8(currentControlRateProfile->rcRate8);
        serialize8(currentControlRateProfile->rcExpo8);
        for (i = 0 ; i < 3; i++) {
            serialize8(currentControlRateProfile->rates[i]); // R,P,Y see flight_dynamics_index_t
        }
        serialize8(currentControlRateProfile->dynThrPID);
        serialize8(currentControlRateProfile->thrMid8);
        serialize8(currentControlRateProfile->thrExpo8);
        serialize16(currentControlRateProfile->tpa_breakpoint);
        serialize8(currentControlRateProfile->rcYawExpo8);
        break;
    case MSP_PID:
        headSerialReply(3 * PID_ITEM_COUNT);
        for (i = 0; i < PID_ITEM_COUNT; i++) {
            serialize8(currentProfile->pidProfile.P8[i]);
            serialize8(currentProfile->pidProfile.I8[i]);
            serialize8(currentProfile->pidProfile.D8[i]);
        }
        break;
    case MSP_PIDNAMES:
        headSerialReply(sizeof(pidnames) - 1);
        serializeNames(pidnames);
        break;
    case MSP_PID_CONTROLLER:
        headSerialReply(1);
        serialize8(currentProfile->pidProfile.pidController);
        break;
    case MSP_MODE_RANGES:
        headSerialReply(4 * MAX_MODE_ACTIVATION_CONDITION_COUNT);
        for (i = 0; i < MAX_MODE_ACTIVATION_CONDITION_COUNT; i++) {
            modeActivationCondition_t *mac = &masterConfig.modeActivationConditions[i];
            const box_t *box = &boxes[mac->modeId];
            serialize8(box->permanentId);
            serialize8(mac->auxChannelIndex);
            serialize8(mac->range.startStep);
            serialize8(mac->range.endStep);
        }
        break;
    case MSP_ADJUSTMENT_RANGES:
        headSerialReply(MAX_ADJUSTMENT_RANGE_COUNT * (
                1 + // adjustment index/slot
                1 + // aux channel index
                1 + // start step
                1 + // end step
                1 + // adjustment function
                1   // aux switch channel index
        ));
        for (i = 0; i < MAX_ADJUSTMENT_RANGE_COUNT; i++) {
            adjustmentRange_t *adjRange = &masterConfig.adjustmentRanges[i];
            serialize8(adjRange->adjustmentIndex);
            serialize8(adjRange->auxChannelIndex);
            serialize8(adjRange->range.startStep);
            serialize8(adjRange->range.endStep);
            serialize8(adjRange->adjustmentFunction);
            serialize8(adjRange->auxSwitchChannelIndex);
        }
        break;
    case MSP_BOXNAMES:
        serializeBoxNamesReply();
        break;
    case MSP_BOXIDS:
        headSerialReply(activeBoxIdCount);
        for (i = 0; i < activeBoxIdCount; i++) {
            const box_t *box = findBoxByActiveBoxId(activeBoxIds[i]);
            if (!box) {
                continue;
            }
            serialize8(box->permanentId);
        }
        break;
    case MSP_MISC:
        headSerialReply(2 * 5 + 3 + 3 + 2 + 4);
        serialize16(masterConfig.rxConfig.midrc);

        serialize16(masterConfig.escAndServoConfig.minthrottle);
        serialize16(masterConfig.escAndServoConfig.maxthrottle);
        serialize16(masterConfig.escAndServoConfig.mincommand);

        serialize16(masterConfig.failsafeConfig.failsafe_throttle);

#ifdef GPS
        serialize8(masterConfig.gpsConfig.provider); // gps_type
        serialize8(0); // TODO gps_baudrate (an index, cleanflight uses a uint32_t
        serialize8(masterConfig.gpsConfig.sbasMode); // gps_ubx_sbas
#else
        serialize8(0); // gps_type
        serialize8(0); // TODO gps_baudrate (an index, cleanflight uses a uint32_t
        serialize8(0); // gps_ubx_sbas
#endif
        serialize8(masterConfig.batteryConfig.multiwiiCurrentMeterOutput);
        serialize8(masterConfig.rxConfig.rssi_channel);
        serialize8(0);

        serialize16(masterConfig.mag_declination / 10);

        serialize8(masterConfig.batteryConfig.vbatscale);
        serialize8(masterConfig.batteryConfig.vbatmincellvoltage);
        serialize8(masterConfig.batteryConfig.vbatmaxcellvoltage);
        serialize8(masterConfig.batteryConfig.vbatwarningcellvoltage);
        break;

    case MSP_MOTOR_PINS:
        // FIXME This is hardcoded and should not be.
        headSerialReply(8);
        for (i = 0; i < 8; i++)
            serialize8(i + 1);
        break;
#ifdef GPS
    case MSP_RAW_GPS:
        headSerialReply(16);
        serialize8(STATE(GPS_FIX));
        serialize8(GPS_numSat);
        serialize32(GPS_coord[LAT]);
        serialize32(GPS_coord[LON]);
        serialize16(GPS_altitude);
        serialize16(GPS_speed);
        serialize16(GPS_ground_course);
        break;
    case MSP_COMP_GPS:
        headSerialReply(5);
        serialize16(GPS_distanceToHome);
        serialize16(GPS_directionToHome);
        serialize8(GPS_update & 1);
        break;
    case MSP_WP:
        wp_no = read8();    // get the wp number
        headSerialReply(18);
        if (wp_no == 0) {
            lat = GPS_home[LAT];
            lon = GPS_home[LON];
        } else if (wp_no == 16) {
            lat = GPS_hold[LAT];
            lon = GPS_hold[LON];
        }
        serialize8(wp_no);
        serialize32(lat);
        serialize32(lon);
        serialize32(AltHold);           // altitude (cm) will come here -- temporary implementation to test feature with apps
        serialize16(0);                 // heading  will come here (deg)
        serialize16(0);                 // time to stay (ms) will come here
        serialize8(0);                  // nav flag will come here
        break;
    case MSP_GPSSVINFO:
        headSerialReply(1 + (GPS_numCh * 4));
        serialize8(GPS_numCh);
           for (i = 0; i < GPS_numCh; i++){
               serialize8(GPS_svinfo_chn[i]);
               serialize8(GPS_svinfo_svid[i]);
               serialize8(GPS_svinfo_quality[i]);
               serialize8(GPS_svinfo_cno[i]);
           }
        break;
#endif
    case MSP_DEBUG:
        headSerialReply(DEBUG16_VALUE_COUNT * sizeof(debug[0]));

        // output some useful QA statistics
        // debug[x] = ((hse_value / 1000000) * 1000) + (SystemCoreClock / 1000000);         // XX0YY [crystal clock : core clock]

        for (i = 0; i < DEBUG16_VALUE_COUNT; i++)
            serialize16(debug[i]);      // 4 variables are here for general monitoring purpose
        break;

    // Additional commands that are not compatible with MultiWii
    case MSP_ACC_TRIM:
        headSerialReply(4);
        serialize16(masterConfig.accelerometerTrims.values.pitch);
        serialize16(masterConfig.accelerometerTrims.values.roll);
        break;

    case MSP_UID:
        headSerialReply(12);
        serialize32(U_ID_0);
        serialize32(U_ID_1);
        serialize32(U_ID_2);
        break;

    case MSP_FEATURE:
        headSerialReply(4);
        serialize32(featureMask());
        break;

    case MSP_BOARD_ALIGNMENT:
        headSerialReply(6);
        serialize16(masterConfig.boardAlignment.rollDegrees);
        serialize16(masterConfig.boardAlignment.pitchDegrees);
        serialize16(masterConfig.boardAlignment.yawDegrees);
        break;

    case MSP_VOLTAGE_METER_CONFIG:
        headSerialReply(4);
        serialize8(masterConfig.batteryConfig.vbatscale);
        serialize8(masterConfig.batteryConfig.vbatmincellvoltage);
        serialize8(masterConfig.batteryConfig.vbatmaxcellvoltage);
        serialize8(masterConfig.batteryConfig.vbatwarningcellvoltage);
        break;

    case MSP_CURRENT_METER_CONFIG:
        headSerialReply(7);
        serialize16(masterConfig.batteryConfig.currentMeterScale);
        serialize16(masterConfig.batteryConfig.currentMeterOffset);
        serialize8(masterConfig.batteryConfig.currentMeterType);
        serialize16(masterConfig.batteryConfig.batteryCapacity);
        break;

    case MSP_MIXER:
        headSerialReply(1);
        serialize8(masterConfig.mixerMode);
        break;

    case MSP_RX_CONFIG:
        headSerialReply(12);
        serialize8(masterConfig.rxConfig.serialrx_provider);
        serialize16(masterConfig.rxConfig.maxcheck);
        serialize16(masterConfig.rxConfig.midrc);
        serialize16(masterConfig.rxConfig.mincheck);
        serialize8(masterConfig.rxConfig.spektrum_sat_bind);
        serialize16(masterConfig.rxConfig.rx_min_usec);
        serialize16(masterConfig.rxConfig.rx_max_usec);
        break;

    case MSP_FAILSAFE_CONFIG:
        headSerialReply(8);
        serialize8(masterConfig.failsafeConfig.failsafe_delay);
        serialize8(masterConfig.failsafeConfig.failsafe_off_delay);
        serialize16(masterConfig.failsafeConfig.failsafe_throttle);
        serialize8(masterConfig.failsafeConfig.failsafe_kill_switch);
        serialize16(masterConfig.failsafeConfig.failsafe_throttle_low_delay);
        serialize8(masterConfig.failsafeConfig.failsafe_procedure);
        break;

    case MSP_RXFAIL_CONFIG:
        headSerialReply(3 * (rxRuntimeConfig.channelCount));
        for (i = 0; i < rxRuntimeConfig.channelCount; i++) {
            serialize8(masterConfig.rxConfig.failsafe_channel_configurations[i].mode);
            serialize16(RXFAIL_STEP_TO_CHANNEL_VALUE(masterConfig.rxConfig.failsafe_channel_configurations[i].step));
        }
        break;

    case MSP_RSSI_CONFIG:
        headSerialReply(1);
        serialize8(masterConfig.rxConfig.rssi_channel);
        break;

    case MSP_RX_MAP:
        headSerialReply(MAX_MAPPABLE_RX_INPUTS);
        for (i = 0; i < MAX_MAPPABLE_RX_INPUTS; i++)
            serialize8(masterConfig.rxConfig.rcmap[i]);
        break;

    case MSP_BF_CONFIG:
        headSerialReply(1 + 4 + 1 + 2 + 2 + 2 + 2 + 2);
        serialize8(masterConfig.mixerMode);

        serialize32(featureMask());

        serialize8(masterConfig.rxConfig.serialrx_provider);

        serialize16(masterConfig.boardAlignment.rollDegrees);
        serialize16(masterConfig.boardAlignment.pitchDegrees);
        serialize16(masterConfig.boardAlignment.yawDegrees);

        serialize16(masterConfig.batteryConfig.currentMeterScale);
        serialize16(masterConfig.batteryConfig.currentMeterOffset);
        break;

    case MSP_CF_SERIAL_CONFIG:
        headSerialReply(
            ((sizeof(uint8_t) + sizeof(uint16_t) + (sizeof(uint8_t) * 4)) * serialGetAvailablePortCount())
        );
        for (i = 0; i < SERIAL_PORT_COUNT; i++) {
            if (!serialIsPortAvailable(masterConfig.serialConfig.portConfigs[i].identifier)) {
                continue;
            };
            serialize8(masterConfig.serialConfig.portConfigs[i].identifier);
            serialize16(masterConfig.serialConfig.portConfigs[i].functionMask);
            serialize8(masterConfig.serialConfig.portConfigs[i].msp_baudrateIndex);
            serialize8(masterConfig.serialConfig.portConfigs[i].gps_baudrateIndex);
            serialize8(masterConfig.serialConfig.portConfigs[i].telemetry_baudrateIndex);
            serialize8(masterConfig.serialConfig.portConfigs[i].blackbox_baudrateIndex);
        }
        break;

#ifdef LED_STRIP
    case MSP_LED_COLORS:
        headSerialReply(CONFIGURABLE_COLOR_COUNT * 4);
        for (i = 0; i < CONFIGURABLE_COLOR_COUNT; i++) {
            hsvColor_t *color = &masterConfig.colors[i];
            serialize16(color->h);
            serialize8(color->s);
            serialize8(color->v);
        }
        break;

    case MSP_LED_STRIP_CONFIG:
        headSerialReply(MAX_LED_STRIP_LENGTH * 7);
        for (i = 0; i < MAX_LED_STRIP_LENGTH; i++) {
            ledConfig_t *ledConfig = &masterConfig.ledConfigs[i];
            serialize16((ledConfig->flags & LED_DIRECTION_MASK) >> LED_DIRECTION_BIT_OFFSET);
            serialize16((ledConfig->flags & LED_FUNCTION_MASK) >> LED_FUNCTION_BIT_OFFSET);
            serialize8(GET_LED_X(ledConfig));
            serialize8(GET_LED_Y(ledConfig));
            serialize8(ledConfig->color);
        }
        break;
#endif

    case MSP_DATAFLASH_SUMMARY:
        serializeDataflashSummaryReply();
        break;

#ifdef USE_FLASHFS
    case MSP_DATAFLASH_READ:
        {
            uint32_t readAddress = read32();

            serializeDataflashReadReply(readAddress, 128);
        }
        break;
#endif

    case MSP_BLACKBOX_CONFIG:
        headSerialReply(4);

#ifdef BLACKBOX
        serialize8(1); //Blackbox supported
        serialize8(masterConfig.blackbox_device);
        serialize8(masterConfig.blackbox_rate_num);
        serialize8(masterConfig.blackbox_rate_denom);
#else
        serialize8(0); // Blackbox not supported
        serialize8(0);
        serialize8(0);
        serialize8(0);
#endif
        break;

    case MSP_SDCARD_SUMMARY:
        serializeSDCardSummaryReply();
        break;

    case MSP_TRANSPONDER_CONFIG:
#ifdef TRANSPONDER
        headSerialReply(1 + sizeof(masterConfig.transponderData));

        serialize8(1); //Transponder supported

        for (i = 0; i < sizeof(masterConfig.transponderData); i++) {
            serialize8(masterConfig.transponderData[i]);
        }
#else
        headSerialReply(1);
        serialize8(0); // Transponder not supported
#endif
        break;

    case MSP_OSD_CONFIG:
#ifdef OSD
        headSerialReply(2 + (OSD_MAX_ITEMS * 2));
        serialize8(1); // OSD supported
        // send video system (AUTO/PAL/NTSC)
        serialize8(masterConfig.osdProfile.video_system);
        for (i = 0; i < OSD_MAX_ITEMS; i++) {
            serialize16(masterConfig.osdProfile.item_pos[i]);
        }
#else
        headSerialReply(1);
        serialize8(0); // OSD not supported
#endif
        break;

    case MSP_BF_BUILD_INFO:
        headSerialReply(11 + 4 + 4);
        for (i = 0; i < 11; i++)
        serialize8(buildDate[i]); // MMM DD YYYY as ascii, MMM = Jan/Feb... etc
        serialize32(0); // future exp
        serialize32(0); // future exp
        break;

    case MSP_3D:
        headSerialReply(2 * 4);
        serialize16(masterConfig.flight3DConfig.deadband3d_low);
        serialize16(masterConfig.flight3DConfig.deadband3d_high);
        serialize16(masterConfig.flight3DConfig.neutral3d);
        serialize16(masterConfig.flight3DConfig.deadband3d_throttle);
        break;

    case MSP_RC_DEADBAND:
        headSerialReply(3);
        serialize8(masterConfig.rcControlsConfig.deadband);
        serialize8(masterConfig.rcControlsConfig.yaw_deadband);
        serialize8(masterConfig.rcControlsConfig.alt_hold_deadband);
        break;
    case MSP_SENSOR_ALIGNMENT:
        headSerialReply(3);
        serialize8(masterConfig.sensorAlignmentConfig.gyro_align);
        serialize8(masterConfig.sensorAlignmentConfig.acc_align);
        serialize8(masterConfig.sensorAlignmentConfig.mag_align);
        break;
    case MSP_PID_ADVANCED_CONFIG :
        headSerialReply(5);
        serialize8(masterConfig.gyro_sync_denom);
        serialize8(masterConfig.pid_process_denom);
        serialize8(masterConfig.motor_pwm_protocol);
        serialize16(masterConfig.motor_pwm_rate);
        break;
    case MSP_FILTER_CONFIG :
        headSerialReply(5);
        serialize8(masterConfig.gyro_soft_lpf_hz);
        serialize16(currentProfile->pidProfile.dterm_lpf_hz);
        serialize16(currentProfile->pidProfile.yaw_lpf_hz);
        break;
    case MSP_ADVANCED_TUNING:
        headSerialReply(3 * 3);
        serialize16(currentProfile->pidProfile.rollPitchItermIgnoreRate);
        serialize16(currentProfile->pidProfile.yawItermIgnoreRate);
        serialize16(currentProfile->pidProfile.yaw_p_limit);
        break;
    case MSP_TEMPORARY_COMMANDS:
        headSerialReply(1);
        serialize8(currentControlRateProfile->rcYawRate8);
        break;

    default:
        return false;
    }
    return true;
}

static bool processInCommand(void)
{
    uint32_t i;
    uint16_t tmp;
    uint8_t rate;
    uint8_t oldPid;
#ifdef GPS
    uint8_t wp_no;
    int32_t lat = 0, lon = 0, alt = 0;
#endif
#ifdef OSD
    uint8_t addr, font_data[64];
#endif
    switch (currentPort->cmdMSP) {
    case MSP_SELECT_SETTING:
        if (!ARMING_FLAG(ARMED)) {
            masterConfig.current_profile_index = read8();
            if (masterConfig.current_profile_index > 1) {
                masterConfig.current_profile_index = 0;
            }
            writeEEPROM();
            readEEPROM();
        }
        break;
    case MSP_SET_HEAD:
        magHold = read16();
        break;
    case MSP_SET_RAW_RC:
        {
            uint8_t channelCount = currentPort->dataSize / sizeof(uint16_t);
            if (channelCount > MAX_SUPPORTED_RC_CHANNEL_COUNT) {
                headSerialError(0);
            } else {
                uint16_t frame[MAX_SUPPORTED_RC_CHANNEL_COUNT];

                for (i = 0; i < channelCount; i++) {
                    frame[i] = read16();
                }

                rxMspFrameReceive(frame, channelCount);
            }
        }
        break;
    case MSP_SET_ACC_TRIM:
        masterConfig.accelerometerTrims.values.pitch = read16();
        masterConfig.accelerometerTrims.values.roll  = read16();
        break;
    case MSP_SET_ARMING_CONFIG:
        masterConfig.auto_disarm_delay = read8();
        masterConfig.disarm_kill_switch = read8();
        break;
    case MSP_SET_LOOP_TIME:
        setGyroSamplingSpeed(read16());
        break;
    case MSP_SET_PID_CONTROLLER:
        oldPid = currentProfile->pidProfile.pidController;
        currentProfile->pidProfile.pidController = constrain(read8(), 1, 2);
        pidSetController(currentProfile->pidProfile.pidController);
        if (oldPid != currentProfile->pidProfile.pidController) setGyroSamplingSpeed(0); // recalculate looptimes for new PID
        break;
    case MSP_SET_PID:
        for (i = 0; i < PID_ITEM_COUNT; i++) {
            currentProfile->pidProfile.P8[i] = read8();
            currentProfile->pidProfile.I8[i] = read8();
            currentProfile->pidProfile.D8[i] = read8();
        }
        break;
    case MSP_SET_MODE_RANGE:
        i = read8();
        if (i < MAX_MODE_ACTIVATION_CONDITION_COUNT) {
            modeActivationCondition_t *mac = &masterConfig.modeActivationConditions[i];
            i = read8();
            const box_t *box = findBoxByPermenantId(i);
            if (box) {
                mac->modeId = box->boxId;
                mac->auxChannelIndex = read8();
                mac->range.startStep = read8();
                mac->range.endStep = read8();

                useRcControlsConfig(masterConfig.modeActivationConditions, &masterConfig.escAndServoConfig, &currentProfile->pidProfile);
            } else {
                headSerialError(0);
            }
        } else {
            headSerialError(0);
        }
        break;
    case MSP_SET_ADJUSTMENT_RANGE:
        i = read8();
        if (i < MAX_ADJUSTMENT_RANGE_COUNT) {
            adjustmentRange_t *adjRange = &masterConfig.adjustmentRanges[i];
            i = read8();
            if (i < MAX_SIMULTANEOUS_ADJUSTMENT_COUNT) {
                adjRange->adjustmentIndex = i;
                adjRange->auxChannelIndex = read8();
                adjRange->range.startStep = read8();
                adjRange->range.endStep = read8();
                adjRange->adjustmentFunction = read8();
                adjRange->auxSwitchChannelIndex = read8();
            } else {
                headSerialError(0);
            }
        } else {
            headSerialError(0);
        }
        break;

    case MSP_SET_RC_TUNING:
        if (currentPort->dataSize >= 10) {
            currentControlRateProfile->rcRate8 = read8();
            currentControlRateProfile->rcExpo8 = read8();
            for (i = 0; i < 3; i++) {
                rate = read8();
                currentControlRateProfile->rates[i] = MIN(rate, i == FD_YAW ? CONTROL_RATE_CONFIG_YAW_RATE_MAX : CONTROL_RATE_CONFIG_ROLL_PITCH_RATE_MAX);
            }
            rate = read8();
            currentControlRateProfile->dynThrPID = MIN(rate, CONTROL_RATE_CONFIG_TPA_MAX);
            currentControlRateProfile->thrMid8 = read8();
            currentControlRateProfile->thrExpo8 = read8();
            currentControlRateProfile->tpa_breakpoint = read16();
            if (currentPort->dataSize >= 11) {
                currentControlRateProfile->rcYawExpo8 = read8();
            }
        } else {
            headSerialError(0);
        }
        break;
    case MSP_SET_MISC:
        tmp = read16();
        if (tmp < 1600 && tmp > 1400)
            masterConfig.rxConfig.midrc = tmp;

        masterConfig.escAndServoConfig.minthrottle = read16();
        masterConfig.escAndServoConfig.maxthrottle = read16();
        masterConfig.escAndServoConfig.mincommand = read16();

        masterConfig.failsafeConfig.failsafe_throttle = read16();

#ifdef GPS
        masterConfig.gpsConfig.provider = read8(); // gps_type
        read8(); // gps_baudrate
        masterConfig.gpsConfig.sbasMode = read8(); // gps_ubx_sbas
#else
        read8(); // gps_type
        read8(); // gps_baudrate
        read8(); // gps_ubx_sbas
#endif
        masterConfig.batteryConfig.multiwiiCurrentMeterOutput = read8();
        masterConfig.rxConfig.rssi_channel = read8();
        read8();

        masterConfig.mag_declination = read16() * 10;

        masterConfig.batteryConfig.vbatscale = read8();           // actual vbatscale as intended
        masterConfig.batteryConfig.vbatmincellvoltage = read8();  // vbatlevel_warn1 in MWC2.3 GUI
        masterConfig.batteryConfig.vbatmaxcellvoltage = read8();  // vbatlevel_warn2 in MWC2.3 GUI
        masterConfig.batteryConfig.vbatwarningcellvoltage = read8();  // vbatlevel when buzzer starts to alert
        break;
    case MSP_SET_MOTOR:
        for (i = 0; i < 8; i++) // FIXME should this use MAX_MOTORS or MAX_SUPPORTED_MOTORS instead of 8
            motor_disarmed[i] = read16();
        break;
    case MSP_SET_SERVO_CONFIGURATION:
#ifdef USE_SERVOS
        if (currentPort->dataSize != 1 + sizeof(servoParam_t)) {
            headSerialError(0);
            break;
        }
        i = read8();
        if (i >= MAX_SUPPORTED_SERVOS) {
            headSerialError(0);
        } else {
            masterConfig.servoConf[i].min = read16();
            masterConfig.servoConf[i].max = read16();
            masterConfig.servoConf[i].middle = read16();
            masterConfig.servoConf[i].rate = read8();
            masterConfig.servoConf[i].angleAtMin = read8();
            masterConfig.servoConf[i].angleAtMax = read8();
            masterConfig.servoConf[i].forwardFromChannel = read8();
            masterConfig.servoConf[i].reversedSources = read32();
        }
#endif
        break;

    case MSP_SET_SERVO_MIX_RULE:
#ifdef USE_SERVOS
        i = read8();
        if (i >= MAX_SERVO_RULES) {
            headSerialError(0);
        } else {
            masterConfig.customServoMixer[i].targetChannel = read8();
            masterConfig.customServoMixer[i].inputSource = read8();
            masterConfig.customServoMixer[i].rate = read8();
            masterConfig.customServoMixer[i].speed = read8();
            masterConfig.customServoMixer[i].min = read8();
            masterConfig.customServoMixer[i].max = read8();
            masterConfig.customServoMixer[i].box = read8();
            loadCustomServoMixer();
        }
#endif
        break;

    case MSP_SET_3D:
        masterConfig.flight3DConfig.deadband3d_low = read16();
        masterConfig.flight3DConfig.deadband3d_high = read16();
        masterConfig.flight3DConfig.neutral3d = read16();
        masterConfig.flight3DConfig.deadband3d_throttle = read16();
        break;

    case MSP_SET_RC_DEADBAND:
        masterConfig.rcControlsConfig.deadband = read8();
        masterConfig.rcControlsConfig.yaw_deadband = read8();
        masterConfig.rcControlsConfig.alt_hold_deadband = read8();
        break;

    case MSP_SET_RESET_CURR_PID:
        //resetPidProfile(&currentProfile->pidProfile);
        break;

    case MSP_SET_SENSOR_ALIGNMENT:
        masterConfig.sensorAlignmentConfig.gyro_align = read8();
        masterConfig.sensorAlignmentConfig.acc_align = read8();
        masterConfig.sensorAlignmentConfig.mag_align = read8();
        break;

    case MSP_RESET_CONF:
        if (!ARMING_FLAG(ARMED)) {
            resetEEPROM();
            readEEPROM();
        }
        break;
    case MSP_ACC_CALIBRATION:
        if (!ARMING_FLAG(ARMED))
            accSetCalibrationCycles(CALIBRATING_ACC_CYCLES);
        break;
    case MSP_MAG_CALIBRATION:
        if (!ARMING_FLAG(ARMED))
            ENABLE_STATE(CALIBRATE_MAG);
        break;
    case MSP_EEPROM_WRITE:
        if (ARMING_FLAG(ARMED)) {
            headSerialError(0);
            return true;
        }
        writeEEPROM();
        readEEPROM();
        break;

#ifdef BLACKBOX
    case MSP_SET_BLACKBOX_CONFIG:
        // Don't allow config to be updated while Blackbox is logging
        if (blackboxMayEditConfig()) {
            masterConfig.blackbox_device = read8();
            masterConfig.blackbox_rate_num = read8();
            masterConfig.blackbox_rate_denom = read8();
        }
        break;
#endif

#ifdef TRANSPONDER
    case MSP_SET_TRANSPONDER_CONFIG:
        if (currentPort->dataSize != sizeof(masterConfig.transponderData)) {
            headSerialError(0);
            break;
        }

        for (i = 0; i < sizeof(masterConfig.transponderData); i++) {
            masterConfig.transponderData[i] = read8();
        }

        transponderUpdateData(masterConfig.transponderData);
        break;
#endif
#ifdef OSD
    case MSP_SET_OSD_CONFIG:
        addr = read8();
        // set all the other settings
        if ((int8_t)addr == -1) {
            masterConfig.osdProfile.video_system = read8();
        }
        // set a position setting
        else {
            masterConfig.osdProfile.item_pos[addr] = read16();
        }
        break;
    case MSP_OSD_CHAR_WRITE:
        addr = read8();
        for (i = 0; i < 54; i++) {
            font_data[i] = read8();
        }
        max7456_write_nvm(addr, font_data);
        break;
#endif

#ifdef USE_RTC6705
    case MSP_SET_VTX_CONFIG:
        tmp = read16();
        if  (tmp < 40)
            masterConfig.vtx_channel = tmp;
        if (current_vtx_channel != masterConfig.vtx_channel) {
            current_vtx_channel = masterConfig.vtx_channel;
            rtc6705_soft_spi_set_channel(vtx_freq[current_vtx_channel]);
        }
        break;
#endif

#ifdef USE_FLASHFS
    case MSP_DATAFLASH_ERASE:
        flashfsEraseCompletely();
        break;
#endif

#ifdef GPS
    case MSP_SET_RAW_GPS:
        if (read8()) {
            ENABLE_STATE(GPS_FIX);
        } else {
            DISABLE_STATE(GPS_FIX);
        }
        GPS_numSat = read8();
        GPS_coord[LAT] = read32();
        GPS_coord[LON] = read32();
        GPS_altitude = read16();
        GPS_speed = read16();
        GPS_update |= 2;        // New data signalisation to GPS functions // FIXME Magic Numbers
        break;
    case MSP_SET_WP:
        wp_no = read8();    //get the wp number
        lat = read32();
        lon = read32();
        alt = read32();     // to set altitude (cm)
        read16();           // future: to set heading (deg)
        read16();           // future: to set time to stay (ms)
        read8();            // future: to set nav flag
        if (wp_no == 0) {
            GPS_home[LAT] = lat;
            GPS_home[LON] = lon;
            DISABLE_FLIGHT_MODE(GPS_HOME_MODE);        // with this flag, GPS_set_next_wp will be called in the next loop -- OK with SERIAL GPS / OK with I2C GPS
            ENABLE_STATE(GPS_FIX_HOME);
            if (alt != 0)
                AltHold = alt;          // temporary implementation to test feature with apps
        } else if (wp_no == 16) {       // OK with SERIAL GPS  --  NOK for I2C GPS / needs more code dev in order to inject GPS coord inside I2C GPS
            GPS_hold[LAT] = lat;
            GPS_hold[LON] = lon;
            if (alt != 0)
                AltHold = alt;          // temporary implementation to test feature with apps
            nav_mode = NAV_MODE_WP;
            GPS_set_next_wp(&GPS_hold[LAT], &GPS_hold[LON]);
        }
        break;
#endif
    case MSP_SET_FEATURE:
        featureClearAll();
        featureSet(read32()); // features bitmap
        break;

    case MSP_SET_BOARD_ALIGNMENT:
        masterConfig.boardAlignment.rollDegrees = read16();
        masterConfig.boardAlignment.pitchDegrees = read16();
        masterConfig.boardAlignment.yawDegrees = read16();
        break;

    case MSP_SET_VOLTAGE_METER_CONFIG:
        masterConfig.batteryConfig.vbatscale = read8();           // actual vbatscale as intended
        masterConfig.batteryConfig.vbatmincellvoltage = read8();  // vbatlevel_warn1 in MWC2.3 GUI
        masterConfig.batteryConfig.vbatmaxcellvoltage = read8();  // vbatlevel_warn2 in MWC2.3 GUI
        masterConfig.batteryConfig.vbatwarningcellvoltage = read8();  // vbatlevel when buzzer starts to alert
        break;

    case MSP_SET_CURRENT_METER_CONFIG:
        masterConfig.batteryConfig.currentMeterScale = read16();
        masterConfig.batteryConfig.currentMeterOffset = read16();
        masterConfig.batteryConfig.currentMeterType = read8();
        masterConfig.batteryConfig.batteryCapacity = read16();
        break;

#ifndef USE_QUAD_MIXER_ONLY
    case MSP_SET_MIXER:
        masterConfig.mixerMode = read8();
        break;
#endif

    case MSP_SET_RX_CONFIG:
        masterConfig.rxConfig.serialrx_provider = read8();
        masterConfig.rxConfig.maxcheck = read16();
        masterConfig.rxConfig.midrc = read16();
        masterConfig.rxConfig.mincheck = read16();
        masterConfig.rxConfig.spektrum_sat_bind = read8();
        if (currentPort->dataSize > 8) {
            masterConfig.rxConfig.rx_min_usec = read16();
            masterConfig.rxConfig.rx_max_usec = read16();
        }
        break;

    case MSP_SET_FAILSAFE_CONFIG:
        masterConfig.failsafeConfig.failsafe_delay = read8();
        masterConfig.failsafeConfig.failsafe_off_delay = read8();
        masterConfig.failsafeConfig.failsafe_throttle = read16();
        masterConfig.failsafeConfig.failsafe_kill_switch = read8();
        masterConfig.failsafeConfig.failsafe_throttle_low_delay = read16();
        masterConfig.failsafeConfig.failsafe_procedure = read8();
        break;

    case MSP_SET_RXFAIL_CONFIG:
        i = read8();
        if (i < MAX_SUPPORTED_RC_CHANNEL_COUNT) {
            masterConfig.rxConfig.failsafe_channel_configurations[i].mode = read8();
            masterConfig.rxConfig.failsafe_channel_configurations[i].step = CHANNEL_VALUE_TO_RXFAIL_STEP(read16());
        } else {
            headSerialError(0);
        }
        break;

    case MSP_SET_RSSI_CONFIG:
        masterConfig.rxConfig.rssi_channel = read8();
        break;

    case MSP_SET_RX_MAP:
        for (i = 0; i < MAX_MAPPABLE_RX_INPUTS; i++) {
            masterConfig.rxConfig.rcmap[i] = read8();
        }
        break;

    case MSP_SET_BF_CONFIG:

<<<<<<< HEAD
    case MSP_SET_PID_ADVANCED_CONFIG :
        masterConfig.gyro_sync_denom = read8();
        masterConfig.pid_process_denom = read8();
        masterConfig.motor_pwm_protocol = read8();
        masterConfig.motor_pwm_rate = read16();
        break;
    case MSP_SET_FILTER_CONFIG :
        masterConfig.gyro_soft_lpf_hz = read8();
        currentProfile->pidProfile.dterm_lpf_hz = read16();
        currentProfile->pidProfile.yaw_lpf_hz = read16();
        break;
    case MSP_SET_ADVANCED_TUNING:
        currentProfile->pidProfile.rollPitchItermIgnoreRate = read16();
        currentProfile->pidProfile.yawItermIgnoreRate = read16();
        currentProfile->pidProfile.yaw_p_limit = read16();
        break;
    case MSP_SET_TEMPORARY_COMMANDS:
        currentControlRateProfile->rcYawRate8 = read8();
        break;

=======
>>>>>>> 0c5ea0f5
#ifdef USE_QUAD_MIXER_ONLY
        read8(); // mixerMode ignored
#else
        masterConfig.mixerMode = read8(); // mixerMode
#endif

        featureClearAll();
        featureSet(read32()); // features bitmap

        masterConfig.rxConfig.serialrx_provider = read8(); // serialrx_type

        masterConfig.boardAlignment.rollDegrees = read16(); // board_align_roll
        masterConfig.boardAlignment.pitchDegrees = read16(); // board_align_pitch
        masterConfig.boardAlignment.yawDegrees = read16(); // board_align_yaw

        masterConfig.batteryConfig.currentMeterScale = read16();
        masterConfig.batteryConfig.currentMeterOffset = read16();
        break;

    case MSP_SET_CF_SERIAL_CONFIG:
        {
            uint8_t portConfigSize = sizeof(uint8_t) + sizeof(uint16_t) + (sizeof(uint8_t) * 4);

            if (currentPort->dataSize % portConfigSize != 0) {
                headSerialError(0);
                break;
            }

            uint8_t remainingPortsInPacket = currentPort->dataSize / portConfigSize;

            while (remainingPortsInPacket--) {
                uint8_t identifier = read8();

                serialPortConfig_t *portConfig = serialFindPortConfiguration(identifier);
                if (!portConfig) {
                    headSerialError(0);
                    break;
                }

                portConfig->identifier = identifier;
                portConfig->functionMask = read16();
                portConfig->msp_baudrateIndex = read8();
                portConfig->gps_baudrateIndex = read8();
                portConfig->telemetry_baudrateIndex = read8();
                portConfig->blackbox_baudrateIndex = read8();
            }
        }
        break;

#ifdef LED_STRIP
    case MSP_SET_LED_COLORS:
        for (i = 0; i < CONFIGURABLE_COLOR_COUNT; i++) {
            hsvColor_t *color = &masterConfig.colors[i];
            color->h = read16();
            color->s = read8();
            color->v = read8();
        }
        break;

    case MSP_SET_LED_STRIP_CONFIG:
        {
            i = read8();
            if (i >= MAX_LED_STRIP_LENGTH || currentPort->dataSize != (1 + 7)) {
                headSerialError(0);
                break;
            }
            ledConfig_t *ledConfig = &masterConfig.ledConfigs[i];
            uint16_t mask;
            // currently we're storing directions and functions in a uint16 (flags)
            // the msp uses 2 x uint16_t to cater for future expansion
            mask = read16();
            ledConfig->flags = (mask << LED_DIRECTION_BIT_OFFSET) & LED_DIRECTION_MASK;

            mask = read16();
            ledConfig->flags |= (mask << LED_FUNCTION_BIT_OFFSET) & LED_FUNCTION_MASK;

            mask = read8();
            ledConfig->xy = CALCULATE_LED_X(mask);

            mask = read8();
            ledConfig->xy |= CALCULATE_LED_Y(mask);

            ledConfig->color = read8();

            reevalulateLedConfig();
        }
        break;
#endif
    case MSP_REBOOT:
        isRebootScheduled = true;
        break;

#ifdef USE_SERIAL_4WAY_BLHELI_INTERFACE
    case MSP_SET_4WAY_IF:
        // get channel number
        // switch all motor lines HI
        // reply the count of ESC found
        headSerialReply(1);
        serialize8(esc4wayInit());
        // because we do not come back after calling Process4WayInterface
        // proceed with a success reply first
        tailSerialReply();
        // flush the transmit buffer
        bufWriterFlush(writer);
        // wait for all data to send
        waitForSerialPortToFinishTransmitting(currentPort->port);
        // rem: App: Wait at least appx. 500 ms for BLHeli to jump into
        // bootloader mode before try to connect any ESC
        // Start to activate here
        esc4wayProcess(currentPort->port);
        // former used MSP uart is still active
        // proceed as usual with MSP commands
        break;
#endif

    case MSP_SET_PID_ADVANCED_CONFIG :
        masterConfig.gyro_sync_denom = read8();
        masterConfig.pid_process_denom = read8();
        masterConfig.use_unsyncedPwm = read8();
        masterConfig.fast_pwm_protocol = read8();
        masterConfig.motor_pwm_rate = read16();
        break;
    case MSP_SET_FILTER_CONFIG :
        masterConfig.gyro_soft_lpf_hz = read8();
        currentProfile->pidProfile.dterm_lpf_hz = read16();
        currentProfile->pidProfile.yaw_lpf_hz = read16();
        break;
    case MSP_SET_ADVANCED_TUNING:
        currentProfile->pidProfile.rollPitchItermIgnoreRate = read16();
        currentProfile->pidProfile.yawItermIgnoreRate = read16();
        currentProfile->pidProfile.yaw_p_limit = read16();
        break;
    case MSP_SET_TEMPORARY_COMMANDS:
        currentControlRateProfile->rcYawRate8 = read8();
        break;
    default:
        // we do not know how to handle the (valid) message, indicate error MSP $M!
        return false;
    }
    headSerialReply(0);
    return true;
}

STATIC_UNIT_TESTED void mspProcessReceivedCommand() {
    if (!(processOutCommand(currentPort->cmdMSP) || processInCommand())) {
        headSerialError(0);
    }
    tailSerialReply();
    currentPort->c_state = IDLE;
}

static bool mspProcessReceivedData(uint8_t c)
{
    if (currentPort->c_state == IDLE) {
        if (c == '$') {
            currentPort->c_state = HEADER_START;
        } else {
            return false;
        }
    } else if (currentPort->c_state == HEADER_START) {
        currentPort->c_state = (c == 'M') ? HEADER_M : IDLE;
    } else if (currentPort->c_state == HEADER_M) {
        currentPort->c_state = (c == '<') ? HEADER_ARROW : IDLE;
    } else if (currentPort->c_state == HEADER_ARROW) {
        if (c > MSP_PORT_INBUF_SIZE) {
            currentPort->c_state = IDLE;

        } else {
            currentPort->dataSize = c;
            currentPort->offset = 0;
            currentPort->checksum = 0;
            currentPort->indRX = 0;
            currentPort->checksum ^= c;
            currentPort->c_state = HEADER_SIZE;
        }
    } else if (currentPort->c_state == HEADER_SIZE) {
        currentPort->cmdMSP = c;
        currentPort->checksum ^= c;
        currentPort->c_state = HEADER_CMD;
    } else if (currentPort->c_state == HEADER_CMD && currentPort->offset < currentPort->dataSize) {
        currentPort->checksum ^= c;
        currentPort->inBuf[currentPort->offset++] = c;
    } else if (currentPort->c_state == HEADER_CMD && currentPort->offset >= currentPort->dataSize) {
        if (currentPort->checksum == c) {
            currentPort->c_state = COMMAND_RECEIVED;
        } else {
            currentPort->c_state = IDLE;
        }
    }
    return true;
}

STATIC_UNIT_TESTED void setCurrentPort(mspPort_t *port)
{
    currentPort = port;
    mspSerialPort = currentPort->port;
}

void mspProcess(void)
{
    uint8_t portIndex;
    mspPort_t *candidatePort;

    for (portIndex = 0; portIndex < MAX_MSP_PORT_COUNT; portIndex++) {
        candidatePort = &mspPorts[portIndex];
        if (!candidatePort->port) {
            continue;
        }

        setCurrentPort(candidatePort);
        // Big enough to fit a MSP_STATUS in one write.
        uint8_t buf[sizeof(bufWriter_t) + 20];
        writer = bufWriterInit(buf, sizeof(buf),
                               (bufWrite_t)serialWriteBufShim, currentPort->port);

        while (serialRxBytesWaiting(mspSerialPort)) {

            uint8_t c = serialRead(mspSerialPort);
            bool consumed = mspProcessReceivedData(c);

            if (!consumed && !ARMING_FLAG(ARMED)) {
                evaluateOtherData(mspSerialPort, c);
            }

            if (currentPort->c_state == COMMAND_RECEIVED) {
                mspProcessReceivedCommand();
                break; // process one command at a time so as not to block.
            }
        }

        bufWriterFlush(writer);

        if (isRebootScheduled) {
            waitForSerialPortToFinishTransmitting(candidatePort->port);
            stopMotors();
            handleOneshotFeatureChangeOnRestart();
            // On real flight controllers, systemReset() will do a soft reset of the device,
            // reloading the program.  But to support offline testing this flag needs to be
            // cleared so that the software doesn't continuously attempt to reboot itself.
            isRebootScheduled = false;
            systemReset();
        }
    }
}<|MERGE_RESOLUTION|>--- conflicted
+++ resolved
@@ -1258,9 +1258,10 @@
         serialize8(masterConfig.sensorAlignmentConfig.mag_align);
         break;
     case MSP_PID_ADVANCED_CONFIG :
-        headSerialReply(5);
+        headSerialReply(6);
         serialize8(masterConfig.gyro_sync_denom);
         serialize8(masterConfig.pid_process_denom);
+        serialize8(0);
         serialize8(masterConfig.motor_pwm_protocol);
         serialize16(masterConfig.motor_pwm_rate);
         break;
@@ -1712,29 +1713,6 @@
 
     case MSP_SET_BF_CONFIG:
 
-<<<<<<< HEAD
-    case MSP_SET_PID_ADVANCED_CONFIG :
-        masterConfig.gyro_sync_denom = read8();
-        masterConfig.pid_process_denom = read8();
-        masterConfig.motor_pwm_protocol = read8();
-        masterConfig.motor_pwm_rate = read16();
-        break;
-    case MSP_SET_FILTER_CONFIG :
-        masterConfig.gyro_soft_lpf_hz = read8();
-        currentProfile->pidProfile.dterm_lpf_hz = read16();
-        currentProfile->pidProfile.yaw_lpf_hz = read16();
-        break;
-    case MSP_SET_ADVANCED_TUNING:
-        currentProfile->pidProfile.rollPitchItermIgnoreRate = read16();
-        currentProfile->pidProfile.yawItermIgnoreRate = read16();
-        currentProfile->pidProfile.yaw_p_limit = read16();
-        break;
-    case MSP_SET_TEMPORARY_COMMANDS:
-        currentControlRateProfile->rcYawRate8 = read8();
-        break;
-
-=======
->>>>>>> 0c5ea0f5
 #ifdef USE_QUAD_MIXER_ONLY
         read8(); // mixerMode ignored
 #else
@@ -1853,8 +1831,8 @@
     case MSP_SET_PID_ADVANCED_CONFIG :
         masterConfig.gyro_sync_denom = read8();
         masterConfig.pid_process_denom = read8();
-        masterConfig.use_unsyncedPwm = read8();
-        masterConfig.fast_pwm_protocol = read8();
+        read8();
+        masterConfig.motor_pwm_protocol = read8();
         masterConfig.motor_pwm_rate = read16();
         break;
     case MSP_SET_FILTER_CONFIG :
